--- conflicted
+++ resolved
@@ -1,5 +1,4 @@
 import argparse
-import asyncio
 import bandersnatch.log
 import bandersnatch.master
 import bandersnatch.mirror
@@ -43,24 +42,6 @@
         logging.degbug("No packages blacklisted in the config")
         blacklist = None
 
-<<<<<<< HEAD
-    loop = asyncio.get_event_loop()
-    try:
-        mirror = bandersnatch.mirror.Mirror(
-            config.get('mirror', 'directory'),
-            master,
-            stop_on_error=config.getboolean('mirror', 'stop-on-error'),
-            workers=config.getint('mirror', 'workers'),
-            delete_packages=config.getboolean('mirror', 'delete-packages'),
-            hash_index=config.getboolean('mirror', 'hash-index'),
-            json_save=json_save,
-            package_blacklist=blacklist,
-        )
-    finally:
-        # Close loop here so it can be left open in mirror.py
-        # This allows other programs to use Mirror() within their asyncio app
-        loop.close()
-=======
     try:
         digest_name = config.get('mirror', 'digest_name')
     except configparser.NoOptionError:
@@ -82,7 +63,6 @@
         package_blacklist=blacklist,
         digest_name=digest_name,
     )
->>>>>>> 0b51e16f
 
     changed_packages = mirror.synchronize()
     logger.info("{0} packages had changes".format(len(changed_packages)))
