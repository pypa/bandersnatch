--- conflicted
+++ resolved
@@ -1,4 +1,4 @@
-# package
+#!/usr/bin/env python3
 
 from collections import namedtuple
 
@@ -6,17 +6,10 @@
 __version_info__ = namedtuple(
     'version_info',
     'major minor micro releaselevel serial')(
-<<<<<<< HEAD
         major=3,
         minor=0,
         micro=0,
         releaselevel='dev0',
-=======
-        major=2,
-        minor=2,
-        micro=1,
-        releaselevel=None,
->>>>>>> 0b51e16f
         serial=0  # Not currently in use below ...
     )
 
