--- conflicted
+++ resolved
@@ -238,7 +238,7 @@
     def _load(self):
         # Simple generation mechanism to support transparent software
         # updates.
-        CURRENT_GENERATION = 4  # noqa
+        CURRENT_GENERATION = 5  # noqa
         try:
             generation = int(open(self.generationfile, 'r').read().strip())
         except IOError:
@@ -247,43 +247,18 @@
             # This is basically the 'install' generation: anything previous to
             # release 1.0.2.
             self._reset_mirror_status()
-<<<<<<< HEAD
             generation = CURRENT_GENERATION
-        if generation in [2, 3]:
+        if generation in [2, 3, 4]:
             # In generation 2 -> 3 we changed the way we generate simple
             # page package directory names. Simply run a full update.
             # Generation 3->4 is intended to counter a data bug on PyPI.
             # https://bitbucket.org/pypa/bandersnatch/issue/56/setuptools-went-missing
+            # Generation 4->5 is intended to ensure that we have PEP 503
+            # compatible /simple/ URLs generated for everything.
             self._reset_mirror_status()
-            generation = 4
+            generation = 5
         assert generation == CURRENT_GENERATION
         open(self.generationfile, 'w').write(str(CURRENT_GENERATION))
-=======
-            # We're now at status file generation "5"
-            open(self.generationfile, 'w').write('5')
-        else:
-            generation = open(self.generationfile, 'r').read().strip()
-            if generation == '2':
-                # In generation 2 -> 3 we changed the way we generate simple
-                # page package directory names. Simply run a full update.
-                self._reset_mirror_status()
-                open(self.generationfile, 'w').write('3')
-                return
-            if generation == '3':
-                # Generation 3->4 is intended to counter a data bug on PyPI.
-                # https://bitbucket.org/pypa/bandersnatch/issue/56/setuptools-went-missing
-                self._reset_mirror_status()
-                open(self.generationfile, 'w').write('4')
-                return
-            if generation == '4':
-                # Generation 4->5 is intended to ensure that we have PEP 503
-                # compatible /simple/ URLs generated for everything.
-                self._reset_mirror_status()
-                open(self.generationfile, 'w').write('5')
-                return
-            else:
-                assert generation == '5'
->>>>>>> a17676f6
         # Now, actually proceed towards using the status files.
         if not os.path.exists(self.statusfile):
             logger.info(u'Status file missing. Starting over.')
