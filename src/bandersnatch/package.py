from . import utils
from .master import StalePage
from six.moves.urllib.parse import quote, unquote
import glob
import hashlib
import logging
import os
import requests
import shutil
import time
import pkg_resources


logger = logging.getLogger(__name__)


class Package(object):

    tries = 0
    sleep_on_stale = 1

    def __init__(self, name, serial, mirror):
        self.name = name
        self.serial = serial
        self.normalized_name = pkg_resources.safe_name(name).lower()
        self.mirror = mirror

    @property
    def package_directories(self):
        expr = '{0}/packages/*/{1}/{2}'.format(
            self.mirror.webdir, self.name[0], self.name)
        return glob.glob(expr)

    @property
    def package_files(self):
        expr = '{0}/packages/*/{1}/{2}/*'.format(
            self.mirror.webdir, self.name[0], self.name)
        return glob.glob(expr)

    @property
    def simple_directory(self):
        return os.path.join(self.mirror.webdir, 'simple', self.name)

    @property
    def normalized_simple_directory(self):
        return os.path.join(self.mirror.webdir, 'simple', self.normalized_name)

    @property
    def serversig_file(self):
        return os.path.join(self.mirror.webdir, 'serversig', self.name)

    @property
    def directories(self):
        return self.package_directories + [self.simple_directory]

    def sync(self):
        self.tries += 1
        try:
            logger.info(u'Syncing package: {0} (serial {1})'.format(
                        self.name, self.serial))
            try:
                package_info = self.mirror.master.get(
                    '/pypi/{0}/json'.format(self.name), self.serial)
            except requests.HTTPError as e:
                if e.response.status_code == 404:
                    self.delete()
                    return
                raise
            self.releases = package_info.json()['releases']
            self.fetch_simple_page()
            self.sync_release_files()
            self.sync_simple_page()
        except StalePage:
            logger.error(u'Stale serial for package {0}'.format(
                self.name))
            # Give CDN a chance to update.
            if self.tries < 3:
                time.sleep(self.sleep_on_stale)
                self.sleep_on_stale *= 2
                self.mirror.retry_later(self)
                return
            logger.error(
                'Stale serial for {0} ({1}) not updating. Giving up.'
                .format(self.name, self.serial))
            self.mirror.errors = True
        except Exception:
            logger.exception(u'Error syncing package: {0}@{1}'.format(
                self.name, self.serial))
            self.mirror.errors = True
        else:
            self.mirror.record_finished_package(self.name)

    def sync_release_files(self):
        release_files = []

        for release in self.releases.values():
            release_files.extend(release)

        self.purge_files(release_files)

        for release_file in release_files:
            self.download_file(release_file['url'], release_file['md5_digest'])

    def fetch_simple_page(self):
        logger.info(u'Fetching index page: {0}'.format(self.name))
        # The trailing slash is important: there are packages that have a
        # trailing '?' that will get eaten by the webserver even if we urlquote
        # it properly. Yay. :/
        # XXX this could be a 404 if a newer version on PyPI already deleted
        # all releases and thus the master already answers with 404 but we're
        # trying to reach an older serial. In that case we should just silently
        # approve of this, as long as the serial of the master is correct.
        r = self.mirror.master.get(
<<<<<<< HEAD
            '/simple/{0}/'.format(self.quoted_name), self.serial)
        self.simple_page_content = r.content
=======
            '/simple/{0}/'.format(quote(self.name)), self.serial)
>>>>>>> f49dfb8d

    def sync_simple_page(self):
        logger.info(u'Storing index page: {0}'.format(self.name))
        # This exists for compatability with pip 1.5 which will not fallback
        # to /simple/ to determine what URL to get packages from, but will just
        # fail. Once pip 1.6 is old enough to be considered a "minimum" this
        # can be removed.
        if self.simple_directory != self.normalized_simple_directory:
            if not os.path.exists(self.simple_directory):
                os.makedirs(self.simple_directory)
            simple_page = os.path.join(self.simple_directory, 'index.html')
            with utils.rewrite(simple_page) as f:
                f.write(self.simple_page_content)

        if not os.path.exists(self.normalized_simple_directory):
            os.makedirs(self.normalized_simple_directory)

        normalized_simple_page = os.path.join(
            self.normalized_simple_directory,
            'index.html',
        )
        with utils.rewrite(normalized_simple_page) as f:
            f.write(self.simple_page_content)

        # Remove the /serversig page if it exists
        if os.path.exists(self.serversig_file):
            os.unlink(self.serversig_file)

    def _file_url_to_local_path(self, url):
        path = url.replace(self.mirror.master.url, '')
        path = unquote(path)
        if not path.startswith('/packages'):
            raise RuntimeError('Got invalid download URL: {0}'.format(url))
        path = path[1:]
        return os.path.join(self.mirror.webdir, path)

    def purge_files(self, release_files):
        if not self.mirror.delete_packages:
            return
        master_files = [self._file_url_to_local_path(f['url'])
                        for f in release_files]
        existing_files = list(self.package_files)
        to_remove = set(existing_files) - set(master_files)
        for filename in to_remove:
            logger.info('Removing deleted file {0}'.format(filename))
            os.unlink(filename)

    def download_file(self, url, md5sum):
        path = self._file_url_to_local_path(url)

        # Avoid downloading again if we have the file and it matches the hash.
        if os.path.exists(path):
            existing_hash = utils.hash(path)
            if existing_hash == md5sum:
                return
            else:
                logger.info(
                    'Checksum mismatch with local file {0}: '
                    'expected {1} got {2}, will re-download.'.format(
                        path, md5sum, existing_hash))
                os.unlink(path)

        logger.info(u'Downloading: {0}'.format(url))

        dirname = os.path.dirname(path)
        if not os.path.exists(dirname):
            os.makedirs(dirname)

        # Very special handling for the serial of package files here:
        # PyPI does not invalidate all files of a package when a package
        # changes. This means that we have to track the md5sum *and* the serial
        # in pair.
        #
        # Basically the following combinations can happen:
        #   A) incorrect md5sum + current serial: error
        #   B) incorrect md5sum + old serial: error
        #   C) incorrect md5sum + new serial: remove file but ignore that we
        #      had an error, catch up in future run
        #   D) correct md5sum: don't care about the serial
        r = self.mirror.master.get(url, required_serial=None, stream=True)
        download_serial = int(r.headers['X-PYPI-LAST-SERIAL'])
        checksum = hashlib.md5()
        with utils.rewrite(path) as f:
            for chunk in r.iter_content(chunk_size=64*1024):
                checksum.update(chunk.encode('utf-8'))
                f.write(chunk)
            existing_hash = checksum.hexdigest()
            if existing_hash == md5sum:
                # Case D: correct md5sum, accept without looking at the serial
                pass
            elif download_serial > self.serial:
                # Case C: incorrect md5sum, newer serial. Remove but continue
                os.unlink(f.name)
            elif download_serial < self.serial:
                # Case A: incorrect md5sum, old serial. Complain and ask for
                # retry.
                raise StalePage(
                    'Inconsistent file. {0} has hash {1} instead of {2} '
                    'and serial {3} instead of {4}.'.format(
                        url, existing_hash, md5sum, download_serial,
                        self.serial))
            else:
                # Case B: incorrect md5sum, current serial. Give up.
                raise ValueError(
                    'Inconsistent file. {0} has hash {1} instead of {2} '
                    'and serial {3} instead of {4}.'.format(
                        url, existing_hash, md5sum, download_serial,
                        self.serial))

    def delete(self):
        logger.info(u'Deleting package: {0}'.format(self.name))
        for directory in self.directories:
            if not os.path.exists(directory):
                continue
            shutil.rmtree(directory)
        if os.path.exists(self.serversig_file):
            os.unlink(self.serversig_file)<|MERGE_RESOLUTION|>--- conflicted
+++ resolved
@@ -111,12 +111,8 @@
         # trying to reach an older serial. In that case we should just silently
         # approve of this, as long as the serial of the master is correct.
         r = self.mirror.master.get(
-<<<<<<< HEAD
-            '/simple/{0}/'.format(self.quoted_name), self.serial)
+            '/simple/{0}/'.format(quote(self.name)), self.serial)
         self.simple_page_content = r.content
-=======
-            '/simple/{0}/'.format(quote(self.name)), self.serial)
->>>>>>> f49dfb8d
 
     def sync_simple_page(self):
         logger.info(u'Storing index page: {0}'.format(self.name))
