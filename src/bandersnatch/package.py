from . import utils
from .filter import filter_release_plugins
from .master import StalePage
from packaging.utils import canonicalize_name
from urllib.parse import urlparse, unquote
import hashlib
import json
import logging
import os.path
import pkg_resources
import requests
import sys
import time


logger = logging.getLogger(__name__)


class Package():

    tries = 0
    sleep_on_stale = 1

    def __init__(self, name, serial, mirror):
        self.name = name
        self.serial = serial
        self.normalized_name = canonicalize_name(name)
        # This is really only useful for pip 8.0 -> 8.1.1
        self.normalized_name_legacy = pkg_resources.safe_name(name).lower()
        self.mirror = mirror

    @property
    def json_file(self):
        return os.path.join(self.mirror.webdir, 'json', self.name)

    @property
    def json_pypi_symlink(self):
        return os.path.join(self.mirror.webdir, 'pypi', self.name, 'json')

    @property
    def simple_directory(self):
        if self.mirror.hash_index:
            return os.path.join(self.mirror.webdir, 'simple',
                                self.name[0], self.name)
        return os.path.join(self.mirror.webdir, 'simple', self.name)

    @property
    def normalized_simple_directory(self):
        if self.mirror.hash_index:
            return os.path.join(self.mirror.webdir, 'simple',
                                self.normalized_name[0],
                                self.normalized_name)
        return os.path.join(self.mirror.webdir, 'simple',
                            self.normalized_name)

    @property
    def normalized_legacy_simple_directory(self):
        if self.mirror.hash_index:
            return os.path.join(
                self.mirror.webdir, 'simple',
                self.normalized_name[0], self.normalized_name_legacy)
        return os.path.join(
            self.mirror.webdir, 'simple', self.normalized_name_legacy)

    def save_json_metadata(self, package_info):
        """
        Take the JSON metadata we just fetched and save to disk
        """

        try:
            with utils.rewrite(self.json_file) as jf:
                json.dump(package_info, jf, indent=4, sort_keys=True)
        except Exception as e:
            logger.error("Unable to write json to {}: {}".format(
                self.json_file, str(e))
            )
            return False

        symlink_dir = os.path.dirname(self.json_pypi_symlink)
        if not os.path.exists(symlink_dir):
            os.mkdir(symlink_dir)
        try:
            # If symlink already exists throw a FileExistsError
            os.symlink(self.json_file, self.json_pypi_symlink)
        except FileExistsError:  # noqa F821
            pass

        return True

    def sync(self, stop_on_error=False, attempts=3):
        self.tries = 0
        self.json_saved = False
        try:
            while self.tries < attempts:
                try:
                    logger.info('Syncing package: {0} (serial {1})'.format(
                                self.name, self.serial))
                    try:
                        package_info = self.mirror.master.get(
                            '/pypi/{0}/json'.format(self.name), self.serial
                        )
                    except requests.HTTPError as e:
                        if e.response.status_code == 404:
                            logger.info(
                                '{0} no longer exists on PyPI'.format(
                                    self.name))
                            return
                        raise

                    self.releases = package_info.json()['releases']
                    self._filter_releases()

                    if self.mirror.json_save and not self.json_saved:
                        self.json_saved = self.save_json_metadata(
                            package_info.json())

                    self.sync_release_files()
                    self.sync_simple_page()
                    self.mirror.record_finished_package(self.name)
                    break
                except StalePage:
                    self.tries += 1
                    logger.error(
                        'Stale serial for package {0} - Attempt {1}'.format(
                            self.name, self.tries))
                    # Give CDN a chance to update.
                    if self.tries < attempts:
                        time.sleep(self.sleep_on_stale)
                        self.sleep_on_stale *= 2
                        continue
                    logger.error(
                        'Stale serial for {0} ({1}) not updating. Giving up.'
                        .format(self.name, self.serial))
                    self.mirror.errors = True
        except Exception:
            logger.exception('Error syncing package: {0}@{1}'.format(
                self.name, self.serial))
            self.mirror.errors = True

        if self.mirror.errors and stop_on_error:
            logger.error('Exiting early after error.')
            sys.exit(1)

<<<<<<< HEAD
    def _filter_releases(self):
        """
        Run the release filtering plugins and remove any packages from the
        packages_to_sync that match any filters.
        """
        versions = list(self.releases.keys())
        for version in versions:
            filter = False
            for plugin in filter_release_plugins():
                filter = filter or plugin.check_match(
                    name=self.name, version=version
                )
            if filter:
                del(self.releases[version])

=======
    # TODO: async def once we go full asyncio - Have concurrency at the
    # release file level
>>>>>>> d0fdcc68
    def sync_release_files(self):
        ''' Purge + download files returning files removed + added '''
        release_files = []

        for release in self.releases.values():
            release_files.extend(release)

        downloaded_files = set()
        for release_file in release_files:
            downloaded_file = self.download_file(
                release_file['url'],
                release_file['digests']['sha256']
            )
            if downloaded_file:
                downloaded_files.add(os.path.relpath(downloaded_file,
                                                     self.mirror.homedir))

        self.mirror.altered_packages[self.name] = downloaded_files

    def generate_simple_page(self):
        # Generate the header of our simple page.
        simple_page_content = (
            '<!DOCTYPE html>\n'
            '<html>\n'
            '  <head>\n'
            '    <title>Links for {0}</title>\n'
            '  </head>\n'
            '  <body>\n'
            '    <h1>Links for {0}</h1>\n'
        ).format(self.name)

        # Get a list of all of the files.
        release_files = []
        for release in self.releases.values():
            release_files.extend(release)
        # Lets sort based on the filename rather than the whole URL
        release_files.sort(key=lambda x: x["filename"])

        digest_name = self.mirror.digest_name

        simple_page_content += '\n'.join([
            '    <a href="{0}#{1}={2}">{3}</a><br/>'.format(
                self._file_url_to_local_url(r['url']),
                digest_name,
                r["digests"][digest_name],
                r["filename"])
            for r in release_files
        ])

        simple_page_content += '\n  </body>\n</html>'

        return simple_page_content

    def sync_simple_page(self):
        logger.info(u'Storing index page: {0}'.format(self.name))

        # We need to generate the actual content that we're going to be saving
        # to disk for our index files.
        simple_page_content = self.generate_simple_page()

        # This exists for compatability with pip 1.5 which will not fallback
        # to /simple/ to determine what URL to get packages from, but will just
        # fail. Once pip 1.6 is old enough to be considered a "minimum" this
        # can be removed.
        if self.simple_directory != self.normalized_simple_directory:
            if not os.path.exists(self.simple_directory):
                os.makedirs(self.simple_directory)
            simple_page = os.path.join(self.simple_directory, 'index.html')
            with utils.rewrite(simple_page, 'w', encoding='utf-8') as f:
                f.write(simple_page_content)

            # This exists for compatibility with pip 8.0 to 8.1.1 which did not
            # correctly implement PEP 503 wrt to normalization and so needs a
            # partially directory to get. Once pip 8.1.2 is old enough to be
            # considered "minimum" this can be removed.
            if (self.normalized_simple_directory !=
                    self.normalized_legacy_simple_directory):
                if not os.path.exists(self.normalized_legacy_simple_directory):
                    os.makedirs(self.normalized_legacy_simple_directory)
                simple_page = os.path.join(
                    self.normalized_legacy_simple_directory, 'index.html')
                with utils.rewrite(simple_page, 'w', encoding='utf-8') as f:
                    f.write(simple_page_content)

        if not os.path.exists(self.normalized_simple_directory):
            os.makedirs(self.normalized_simple_directory)

        normalized_simple_page = os.path.join(
            self.normalized_simple_directory, 'index.html')
        with utils.rewrite(normalized_simple_page, 'w', encoding='utf-8') as f:
            f.write(simple_page_content)

    def _file_url_to_local_url(self, url):
        parsed = urlparse(url)
        if not parsed.path.startswith('/packages'):
            raise RuntimeError('Got invalid download URL: {0}'.format(url))
        prefix = self.mirror.root_uri if self.mirror.root_uri else "../.."
        return prefix + parsed.path

    def _file_url_to_local_path(self, url):
        path = urlparse(url).path
        path = unquote(path)
        if not path.startswith('/packages'):
            raise RuntimeError('Got invalid download URL: {0}'.format(url))
        path = path[1:]
        return os.path.join(self.mirror.webdir, path)

    def download_file(self, url, sha256sum):
        path = self._file_url_to_local_path(url)

        # Avoid downloading again if we have the file and it matches the hash.
        if os.path.exists(path):
            existing_hash = utils.hash(path)
            if existing_hash == sha256sum:
                return None
            else:
                logger.info(
                    'Checksum mismatch with local file {0}: '
                    'expected {1} got {2}, will re-download.'.format(
                        path, sha256sum, existing_hash))
                os.unlink(path)

        logger.info(u'Downloading: {0}'.format(url))

        dirname = os.path.dirname(path)
        if not os.path.exists(dirname):
            os.makedirs(dirname)

        # Even more special handling for the serial of package files here:
        # We do not need to track a serial for package files
        # as PyPI generally only allows a file to be uploaded once
        # and then maybe deleted. Re-uploading (and thus changing the hash)
        # is only allowed in extremely rare cases with intervention from the
        # PyPI admins.
        # Py3 sometimes has requests lib return bytes. Need to handle that
        r = self.mirror.master.get(url, required_serial=None, stream=True)
        checksum = hashlib.sha256()
        with utils.rewrite(path, 'wb') as f:
            for chunk in r.iter_content(chunk_size=64 * 1024):
                checksum.update(chunk)
                f.write(chunk)
            existing_hash = checksum.hexdigest()
            if existing_hash == sha256sum:
                # Good case: the file we got matches the checksum we expected
                pass
            else:
                # Bad case: the file we got does not match the expected
                # checksum. Even if this should be the rare case of a
                # re-upload this will fix itself in a later run.
                raise ValueError(
                    'Inconsistent file. {0} has hash {1} instead of {2}.'
                    .format(url, existing_hash, sha256sum))
        return path<|MERGE_RESOLUTION|>--- conflicted
+++ resolved
@@ -141,7 +141,6 @@
             logger.error('Exiting early after error.')
             sys.exit(1)
 
-<<<<<<< HEAD
     def _filter_releases(self):
         """
         Run the release filtering plugins and remove any packages from the
@@ -157,10 +156,8 @@
             if filter:
                 del(self.releases[version])
 
-=======
     # TODO: async def once we go full asyncio - Have concurrency at the
     # release file level
->>>>>>> d0fdcc68
     def sync_release_files(self):
         ''' Purge + download files returning files removed + added '''
         release_files = []
