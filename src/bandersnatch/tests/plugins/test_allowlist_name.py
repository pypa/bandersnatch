--- conflicted
+++ resolved
@@ -477,7 +477,7 @@
         mirror._filter_packages()
         self.assertEqual({"foo": ""}, mirror.packages_to_sync)
 
-<<<<<<< HEAD
+
     def test__filter__requirements__pip__options(self) -> None:
         absolute_file_path = Path(self.tempdir.name) / "requirements.txt"
         with open(absolute_file_path, "w") as fh:
@@ -485,20 +485,45 @@
                 """\
 --extra-index-url https://self-hosted-foo.netname/simple
 --trusted-host self-hosted-foo.netname
-=======
+foo==1.2.0             # via -r requirements.in
+"""
+            )
+
+        mock_config(
+            f"""\
+[mirror]
+storage-backend = filesystem
+workers = 2
+
+[plugins]
+enabled =
+    project_requirements
+[allowlist]
+requirements =
+    {absolute_file_path}
+"""
+        )
+
+        mirror = BandersnatchMirror(Path("."), Master(url="https://foo.bar.com"))
+
+        mirror.packages_to_sync = {
+            "foo": "",
+            "bar": "",
+            "baz": "",
+        }
+        mirror._filter_packages()
+        self.assertEqual({"foo": ""}, mirror.packages_to_sync)
+
     def test__filter__find__glob__files(self) -> None:
 
         with open(Path(self.tempdir.name) / "requirements-project1.txt", "w") as fh:
             fh.write(
                 """\
 #
->>>>>>> 9aa93afb
 foo==1.2.0             # via -r requirements.in
 """
             )
 
-<<<<<<< HEAD
-=======
         with open(Path(self.tempdir.name) / "requirements-project2.txt", "w") as fh:
             fh.write(
                 """\
@@ -515,7 +540,6 @@
 """
             )
 
->>>>>>> 9aa93afb
         mock_config(
             f"""\
 [mirror]
@@ -526,15 +550,10 @@
 enabled =
     project_requirements
 [allowlist]
-<<<<<<< HEAD
-requirements =
-    {absolute_file_path}
-=======
 requirements_path = {self.tempdir.name}
 requirements =
     # Importing all the requirements-*.txt from the chosen folder
     requirements-*.txt
->>>>>>> 9aa93afb
 """
         )
 
@@ -545,10 +564,6 @@
             "bar": "",
             "baz": "",
         }
-<<<<<<< HEAD
-        mirror._filter_packages()
-        self.assertEqual({"foo": ""}, mirror.packages_to_sync)
-=======
 
         mirror._filter_packages()
 
@@ -560,4 +575,3 @@
         # Check that the package in the last file, excluded
         # from the glob is not considered
         self.assertNotIn("baz", mirror.packages_to_sync)
->>>>>>> 9aa93afb
