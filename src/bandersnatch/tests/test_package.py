--- conflicted
+++ resolved
@@ -420,14 +420,10 @@
 
     package.sync()
 
-<<<<<<< HEAD
     assert open('web/simple/foo/index.html').read() == (
         b'<html><head><title>Links for foo</title></head><body>'
         b'<h1>Links for foo</h1></body></html>'
     )
-    assert not os.path.exists(package.serversig_file)
-=======
-    assert open('web/simple/foo/index.html').read() == 'the simple page'
     assert not os.path.exists(package.serversig_file)
 
 
@@ -446,5 +442,4 @@
     package.sync()
 
     assert open('web/simple/foo/index.html').read() == 'the simple page'
-    assert mirror.errors
->>>>>>> d9cd8c0f
+    assert mirror.errors