from bandersnatch import utils
from bandersnatch.mirror import Mirror
import mock
import os.path
import pytest
from requests import HTTPError


def test_limit_workers():
    try:
        Mirror(None, None, workers=11)
    except ValueError:
        pass


def test_mirror_loads_serial(tmpdir):
    with open(str(tmpdir/'generation'), 'w') as generation:
        generation.write('5')
    with open(str(tmpdir/'status'), 'w') as status:
        status.write('1234')
    m = Mirror(str(tmpdir), mock.Mock())
    assert m.synced_serial == 1234


def test_mirror_generation_3_resets_status_files(tmpdir):
    with open(str(tmpdir/'generation'), 'w') as generation:
        generation.write('2')
    with open(str(tmpdir/'status'), 'w') as status:
        status.write('1234')
    with open(str(tmpdir/'todo'), 'w') as status:
        status.write('asdf')

    m = Mirror(str(tmpdir), mock.Mock())
    assert m.synced_serial is 0
    assert not os.path.exists(str(tmpdir/'todo'))
    assert not os.path.exists(str(tmpdir/'status'))
    assert open(str(tmpdir/'generation'), 'r').read() == '4'


def test_mirror_generation_4_resets_status_files(tmpdir):
    with open(str(tmpdir/'generation'), 'w') as generation:
        generation.write('4')
    with open(str(tmpdir/'status'), 'w') as status:
        status.write('1234')
    with open(str(tmpdir/'todo'), 'w') as status:
        status.write('asdf')

    m = Mirror(str(tmpdir), mock.Mock())
    assert m.synced_serial is 0
    assert not os.path.exists(str(tmpdir/'todo'))
    assert not os.path.exists(str(tmpdir/'status'))
    assert open(str(tmpdir/'generation'), 'r').read() == '5'


def test_mirror_removes_empty_todo_list(tmpdir):
    with open(str(tmpdir/'generation'), 'w') as generation:
        generation.write('3')
    with open(str(tmpdir/'status'), 'w') as status:
        status.write('1234')
    with open(str(tmpdir/'todo'), 'w') as status:
        status.write('')
    Mirror(str(tmpdir), mock.Mock())
    assert not os.path.exists(str(tmpdir/'todo'))


def test_mirror_removes_broken_todo_list(tmpdir):
    with open(str(tmpdir/'generation'), 'w') as generation:
        generation.write('3')
    with open(str(tmpdir/'status'), 'w') as status:
        status.write('1234')
    with open(str(tmpdir/'todo'), 'w') as status:
        status.write('foo')
    Mirror(str(tmpdir), mock.Mock())
    assert not os.path.exists(str(tmpdir/'todo'))


def test_mirror_removes_old_status_and_todo_inits_generation(tmpdir):
    with open(str(tmpdir/'status'), 'w') as status:
        status.write('1234')
    with open(str(tmpdir/'todo'), 'w') as status:
        status.write('foo')
    Mirror(str(tmpdir), mock.Mock())
    assert not os.path.exists(str(tmpdir/'todo'))
    assert not os.path.exists(str(tmpdir/'status'))
<<<<<<< HEAD
    assert open(str(tmpdir/'generation')).read().strip() == '4'
=======
    assert open(str(tmpdir/'generation')).read().strip() == '5'
>>>>>>> a17676f6


def test_mirror_with_same_homedir_needs_lock(mirror, tmpdir):
    try:
        Mirror(mirror.homedir, mirror.master)
    except RuntimeError:
        pass
    Mirror(os.path.join(mirror.homedir+'/test'), mirror.master)


def test_mirror_empty_master_gets_index(mirror):
    mirror.master.all_packages = mock.Mock()
    mirror.master.all_packages.return_value = {}

    mirror.synchronize()

    assert """\
/last-modified
/local-stats
/local-stats/days
/packages
/simple
/simple/index.html""" == utils.find(mirror.webdir)
    assert open('web/simple/index.html').read() == """\
<html><head><title>Simple Index</title></head><body>
</body></html>"""
    assert open('status').read() == '0'


def test_mirror_empty_resume_from_todo_list(mirror, requests):
    response = mock.Mock()
    response.status_code = 404
    requests.prepare(HTTPError(response=response), 10)

    with open('todo', 'w') as todo:
        todo.write('20\nfoobar 10')

    mirror.synchronize()

    assert """\
/.lock
/generation
/status
/web
/web/last-modified
/web/local-stats
/web/local-stats/days
/web/packages
/web/simple
/web/simple/index.html""" == utils.find(mirror.homedir)
    assert open('web/simple/index.html').read() == """\
<html><head><title>Simple Index</title></head><body>
</body></html>"""
    assert open('status').read() == '20'


def test_mirror_sync_package(mirror, requests):
    mirror.master.all_packages = mock.Mock()
    mirror.master.all_packages.return_value = {'foo': 1}

    requests.prepare({
        'releases': {
            '0.1': [
                {'url': 'https://pypi.example.com/packages/any/f/foo/foo.zip',
                 'filename': 'foo.zip',
                 'md5_digest': 'b6bcb391b040c4468262706faf9d3cce'}]}}, 1)
    requests.prepare(iter('the release content'), 1)

    mirror.synchronize()

    assert """\
/last-modified
/packages/any/f/foo/foo.zip
/simple/foo/index.html
/simple/index.html""" == utils.find(mirror.webdir, dirs=False)
    assert open('web/simple/index.html').read() == """\
<html><head><title>Simple Index</title></head><body>
<a href="foo/">foo</a><br/>
</body></html>"""
    assert open('status').read() == '1'


def test_mirror_sync_package_error_no_early_exit(mirror, requests):
    mirror.master.all_packages = mock.Mock()
    mirror.master.all_packages.return_value = {'foo': 1}

    requests.prepare(
        {'releases': {
            '0.1': [{
                'url': 'https://pypi.example.com/packages/any/f/foo/foo.zip',
                'filename': 'foo.zip',
                'md5_digest': 'b6bcb391b040c4468262706faf9d3cce'}]}}, 1)

    requests.prepare(iter('the release content'), 1)

    mirror.errors = True
    mirror.synchronize()

    assert """\
/.lock
/generation
/todo
/web/packages/any/f/foo/foo.zip
/web/simple/foo/index.html
/web/simple/index.html""" == utils.find(mirror.homedir, dirs=False)
    assert open('web/simple/index.html').read() == """\
<html><head><title>Simple Index</title></head><body>
<a href="foo/">foo</a><br/>
</body></html>"""

    assert open('todo').read() == '1\n'


def test_mirror_sync_package_error_early_exit(mirror, requests):
    mirror.master.all_packages = mock.Mock()
    mirror.master.all_packages.return_value = {'foo': 1}

    requests.prepare(
        {'releases': {
            '0.1': [
                {'url': 'https://pypi.example.com/packages/any/f/foo/foo.zip',
                 'filename': 'foo.zip',
                 'md5_digest': 'b6bcb391b040c4468262706faf9d3cce'}]}}, 1)
    requests.prepare(iter('the release content'), 1)

    with open('web/simple/index.html', 'wb') as index:
        index.write('old index')
    mirror.errors = True
    mirror.stop_on_error = True
    with pytest.raises(SystemExit):
        mirror.synchronize()

    assert """\
/.lock
/generation
/todo
/web/packages/any/f/foo/foo.zip
/web/simple/foo/index.html
/web/simple/index.html""" == utils.find(mirror.homedir, dirs=False)
    assert open('web/simple/index.html').read() == 'old index'
    assert open('todo').read() == '1\n'


def test_mirror_serial_current_no_sync_of_packages_and_index_page(
        mirror, requests):

    mirror.master.changed_packages = mock.Mock()
    mirror.master.changed_packages.return_value = {}
    mirror.synced_serial = 1

    mirror.synchronize()

    assert """\
/last-modified""" == utils.find(mirror.webdir, dirs=False)<|MERGE_RESOLUTION|>--- conflicted
+++ resolved
@@ -34,7 +34,7 @@
     assert m.synced_serial is 0
     assert not os.path.exists(str(tmpdir/'todo'))
     assert not os.path.exists(str(tmpdir/'status'))
-    assert open(str(tmpdir/'generation'), 'r').read() == '4'
+    assert open(str(tmpdir/'generation'), 'r').read() == '5'
 
 
 def test_mirror_generation_4_resets_status_files(tmpdir):
@@ -82,11 +82,7 @@
     Mirror(str(tmpdir), mock.Mock())
     assert not os.path.exists(str(tmpdir/'todo'))
     assert not os.path.exists(str(tmpdir/'status'))
-<<<<<<< HEAD
-    assert open(str(tmpdir/'generation')).read().strip() == '4'
-=======
     assert open(str(tmpdir/'generation')).read().strip() == '5'
->>>>>>> a17676f6
 
 
 def test_mirror_with_same_homedir_needs_lock(mirror, tmpdir):
