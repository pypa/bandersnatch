# 6.5.0

<<<<<<< HEAD
## New Features

- Add option to filter releases based on upload time `PR #1594`
=======
- `project_requirements_pinned` with a pinned version (range) disables additional release filter for this package `PR #1601`
>>>>>>> 79e3568b

# 6.4.0

- Move JSON Simple API to version 1.1 (as per PEP700) `PR #1557`
- Move to >= 3.10 project `PR #1457`

## Bug Fixes

- Support `py2` + `py3` bdist file name filtering `PR #1495`

# 6.3.0

## Bug Fixes

- Fix digest used for file hashes in PEP 691 simple JSON file output `PR #1442`
  - The `digest_name` setting from configuration (default value: `sha256`) will now be used for both HTML and JSON files.
  - This mirrors pypi.org ("Warehouse") behavior
  - Please use `bandersnatch mirror --force-check` to regenerate all your mirror's simple API
    - `bandersnatch sync` could also be a way to update important packages faster too

# 6.2.0

## New Features

- Add scandir() as Storage plugin API to speedup large directory read when generating global index `PR #1340`
- Declare support for Python 3.11 `PR #1338`
- Move Docker to build in 3.11 `PR #1341`
- Add "--force-check" parameter to runner.py `PR #1347`

## Bug Fixes

- Fixed read of requirement files with non UTF-8 encoding - compatible with pip `PR #1387`
- Type checking fixed to pass mypy > 1.0.0
- Don't attempt docker on forks `PR #1336`

## Notice

- This will be the last python 3.8 and 3.9 tested version. Going to plan to be >= 3.10

# 6.1.0

## New Features

- Add a `packages` config under `[filter_prerelease]` for prerelease filter to filter only specified packages. `PR #1328`

## Dropped Support

- Dropped LegacyVersion support for latest_name plugin `PR #1315`
- No longer issue PURGE requests on StalePage exceptions as PyPI now requires authentication `PR #1335`

## CI

- Format with black `--preview` style `PR #1313`
  - I contribute to black and want to help find bugs ...

# 6.0.1

## Bug Fixes

- Fixed JSON only mirroring adding correct path to diff_file_list `PR #1248`
- Fixed requirements file parsing when it contains pip options `PR #1231`

## New Features

- Added the possibility to limit the time range in which the docker image runner can execute the bandersnatch mirroring activity.
  This can be done by providing an optional command line argument with like `--hours-range 23-7` where the interval is expressed
  as `<start_hour>-<end_hour>`. `PR #1232`
- Add support for globbing in the allowed requirements list.
  User can specify `requirements*.txt` or `*.txt` to merge multiple requirements files `PR #1230`

# 6.0.0

## New Features

- Add [PEP691](https://peps.python.org/pep-0691/) simple index support `PR #1154`
- Add example nginx serving for PEP 691 `PR #1161`

# 5.3.0 (2022-07-29)

## New Features

- Add delete and verify support in s3 (and maybe swift) storage backend `PR #1142`
- Add `--skip-simple-root` option for `bandersnatch sync` command `PR #1145`

## Other

- Replace pyup with dependabot
  - Resulted in lots of depdendencies updating
- Docs typo fixes

# 5.2.0 (2022-05-02)

## New Features

- Add PEP 629 header to Simple API HTML `PR #1122`
- Added support to exclude specific Python minor versions `PR #1110` - Thanks **davidkim83**
- Add S3 Docker Image building `PR #1092`

## Other

- Got Swift usage documentation
- Move Docker containers to Python 3.10 `PR #1092`
- Python 3.10 is now supported `PR #1073` - Thanks **isidentical**
- Move minio docker image running to official image

# 5.1.1 (2021-12-14)

## Bug fixes

- Fix debug output for package changes at end of mirror operation `PR #1066` - Thanks **forky2**

## Other

- Update lots of dependency version pins
- Fix documentation build CI

# 5.1.0 (2021-11-02)

## New Features

- Add support of downloading packages from alternative mirror `PR #928` -- Thanks **happyaron**
- Add support of s3 storage `PR #886` -- Thanks **LeoQuote**

## Bug fixes

- Add bandersnatch command line help to the documentation main page `PR #920` - Thanks **ichard26**
- Generate data-yanked tag in simple page `PR #931` - Thanks **happyaron**
- Protect repository metadata from being trashed when disk is full `PR #962` - Thanks **happyaron**
- Fix tox to used pinned requirements\*.txt files for deps - `PR #1011` - Thanks **cooperlees**

## Documentation

- Add Storage Options documentation `PR #1006` - Thanks **cooperlees**
- Update all dependencies to latest except pyparsing + docutils

## Dependencies

- Change pyup to run monthly + auto add skip_news `PR #1043` - Thanks **cooperlees**

# 5.0.0 (2021-4-28)

## New Features

- bandersnatch is now a >= 3.8 Python project
- New size_project_metadata filter plugin, which can deny download of projects larger than defined threshold - `PR #806`
- Add option to compare file size and upload time instead of sha256sum for downloading - `PR #822`
- Add optional uvloop support - `PR #891` - Thanks **cooperlees**
- Move to official docker upload action w/arm64 images uploaded - `PR #896` - Thanks **cooperlees**

## Deprecations

- blacklist/whitelist will no longer work in bandersnatch configuration - `PR #897` - Thanks **cooperlees**
  - Please use allowlist/denylist respectively

## Bug Fixes

- Unused storage plugins are loaded and cause non-fatal errors if dependencies are missing - `PR #799` - Thanks **electricworry**
- Replaced usages of `asynctest` with `unittest.mock` in tests - `PR #807` and `PR #856` - Thanks **ichard26**
- Remove debugging line that loads entire files into memory. - `PR #858` - Thanks **asrp**
- Removed terrible isinstance check of unittest.Mock in mirror.py - `PR #859` - Thanks **ichard26**
- Put potential time consuming IO operations into executor - `PR #877`
- Migrated Markdown documentation from recommonmark to MyST-Parser + docs config clean up - `PR #879` - Thanks **ichard26**
- Use `shutil.move()` for temp file management - `PR #883` - Thanks **happyaron**
- Fixed logging bug in `SizeProjectMetadataFilter` to show it activated - `PR #889` - Thanks **cooperlees**
- Attempt to wrap all potentially block calls in a ThreadPoolExecutor - `PR #894` - Thanks **cooperlees**

# 4.4.0 (2020-12-31)

## New Features

- Build a swift and non swift docker image - `PR #754`
- Split Docker Build to accept build args to optionally include swift support - `PR #741` - Thanks **nlaurance-pyie**
- Slimmer docker image - `PR #738` - Thanks **nlaurance-pyie**
- Renamed black/white to block/allow lists - `PR #737` - Thanks **nlaurance-pyie**
- packages allowlist can be defined from requirements like files - `PR #739` - Thanks **nlaurance-pyie**
- Simplify logging around filters - `PR #678` - Thanks **@dalley**

## Bug Fixes

- Handling of timeouts that can occur in verify. - `PR #785` - Thanks **electricworry**
- Added retry logic on timeouts when fetching metadata - `PR #773` - Thanks **gerrod3**
- Fix links, improve docs CI, and improve external object linking - `PR #776` - Thanks **ichard26**
- Handle 404 status for json verify - `PR #763` - Thanks **electricworry**
- Clean up isort config after upgrade to 5+ - `PR #767` - Thanks **ichard26**
- Remove duplicate max() target serial finding code + update typing - `PR #745`
- swift.py: use BaseFileLock's lock_file property - `PR #699` - Thanks **hauntsaninja**
- Move to latest isort + mypy fixes - `PR #706`
- Update change log url in project metadata - `PR #673` - Thanks **@abn**

# 4.3.0 (2020-8-25)

## New Features

- Add SOCKS proxy support to aiohttp via aiohttp-socks - `PR #668`
- Add support for skipping mirroring release files (metadata only) - `PR #670` - Thanks **@abn**

## Bug Fixes

- Move GitHub actions to v2 tags - `PR #666` - Thanks **@ryuichi1208**

# 4.2.0 (2020-8-20)

## New Features

Thanks to RedHat engineers **@dalley** + **@gerrod3** for all this refactor work in PR #591

- New generic Mirror class to perform Python metadata syncing
  - *(previous Mirror class has been renamed to BandersnatchMirror)*
- Package's filter methods are now part of its public API
- New `errors.py` file to house Bandersnatch specific errors

## Internal API Changes

- Old Mirror class has been renamed to BandersnatchMirror.  Performs same functionality with use of new Mirror API.
- BandersnatchMirror now performs all filesystem operations throughout the sync process including the ones previously
  in Package.
- Package no longer performs filesystem operations.  Properties `json_file`, `json_pypi_symlink`, `simple_directory`
  and methods `save_json_metadata`, `sync_release_files`, `gen_data_requires_python`, `generate_simple_page`,
  `sync_simple_page`, `_save_simple_page_version`, `_prepare_versions_path`, `_file_url_to_local_url`,
  `_file_url_to_local_path`, `download_file` have all been moved into BandersnatchMirror. Package's `sync` has been
  refactored into Bandersnatch's `process_package`.
- Package class is no longer created with an instance of Mirror
- StaleMetadata exception has been moved to new errors.py file
- PackageNotFound exception has been moved to new errors.py file

## Bug Fixes

- Fixed Fix latest_release plugin to ensure latest version is included - `PR #660` - Thanks **@serverwentdown**

## 4.1.1 (2020-8-12)

### Bug Fixes

- Fixed name parsing issue for allow/blocklist project filters - `PR #651` - Thanks **@gerrod3**

# 4.1.0 (2020-8-9)

*Storage abstraction refactor + Type Annotating!*

## New Features

- bandersnatch is now 100% type annotated - `PRs #546 #561 #592 #593` - Thanks **@ichard26** + **@rkm**
- Move to storage abstraction - `PR #445` - Thanks **@techalchemy**
  - Can now support more than just filesystem e.g. swift
- Add `sync` subcommand to force a sync on a particular PyPI package - `PR #572` - Thanks **@z4yx**
- Added new allowlist filter - `PR #626` - Thanks **@gerrod3**
- Make webdir/pypi/json/PKG symlinks relative - `PR #637` - Thanks **@indrat**
  - Makes mirror files more portable
- Add __main__ and program name override to ArgumentParser - `PR #643` - Thanks **@rkm**
  - Allow non pkg_resources install to work

## Internal API Changes

- Refactored the removal of releases for release_plugins to happen inside of Package `PR #608` - Thanks **@gerrod3**
- Minor refactor of Package class `PR #606` - Thanks **@dralley**
- Refactored filter loading into separate class `PR #599` - Thanks **@gerrod3**
- Move legacy directory cleanup to mirror.py `PR #586`
- Move verify to use Master for HTTP calls - `PR #555`
- Move http request code for package metadata to master.py - `PRs #550` - Thanks **@dralley**

## Bug Fixes

- Fixed allow/blocklist release filtering pre-releases - `PR #641` - Thanks **@gerrod3**
- Casefold *(normalize per PEP503)* package names in blacklist/whitelist plugins config - `PR #629` - Thanks **@lepaperwan**
- Fix passing package info to filters in verify action. `PR #638` - Thanks **@indrat**
- Fix todo file removal - `PR #571`
- Introduce a new `global-timeout` config option for aiohttp coroutines - Default 5 hours - `PR #540` - Thanks **@techalchemy**
- Many doc fixes - `PRs #542 #551 #557 #605 #628 #630` - Thanks **@pgrimaud** + **@ichard26** + **@hugovk**
- Move to setting timeout only on session + 10 * total_timeout (over sock timeouts) - `PR #535`
- Stop using `include_package_data` option in setup.cfg to get config files included in more installs - `PR #519`

## 4.0.3 (2020-5-7)

- Change aiohttp-xmlrpc to use Master.session to ensure config shared - `PR #506` - Thanks **@alebourdoulous** for reporting
  - e.g. Maintin trust of proxy server environment variables

## 4.0.2 (2020-4-26)

- Raise for error HTML response on all aiohttp session requests - `PR #494 / #496` - Thanks **@windtail**
- Pass str to shutil.move due to Python bug - `PR #497` - Thanks **@SanketDG**
- Some more type hints added to `verify.py` - `PR #488` - Thanks **@SanketDG**
- Ignore `atime` on stat in test `test_package_sync_does_not_touch_existing_local_file` comparison
  as it causes stat compare fail on a slower run - `PR #487` - Thanks **@SanketDG**

## 4.0.1 (2020-4-5)

- Pass correct aiohttp timeout objects - `PR #478`
- Replace pkg_resources with importlib.resources - `PR #479` - Thanks **@SanketDG**

# 4.0.0 (2020-3-29)

*asyncio aiohttp refactor*

- Replace requests with aiohttp - `PR #440`
  - Replace xmlrpc2 with aiohttp-xmlrpc - `PR #404`
- Only store PEP503 Normalized Simple API directories - `PR #465 + #455`
- Flag errors when KeyboardInterrupt raised during sync - `PR #421`
- Finish Windows Support + Add CI - `PRs #469 + #471` - Thanks **@FaustinCarter**
- Autobuild Docker images with master - `PR #88` - Thanks **@abitrolly**
- Only print conf deprecations if found in config - `PR #327`
- Add PyPI metadata and Python version plugin filters - `PR #391` - Thanks **@TemptorSent**
- Add in *GitHub Actions CI* for Linux (Ubuntu), MacOSX + Windows

# 3.6.0 (2019-09-24)

- Add `delete` subcommand to delete specific PyPI Packages from mirror - `PR #324`

# 3.5.0 (2019-09-14)

- Add support for differential file generation - Thanks **@artagel** - `PR #313`

## 3.4.1 (2019-06-18)

- Match prerelease versions with multiple digit suffixes - Thanks **@indrat**

# 3.4.0 (2019-05-30)

- Fix keep_index_versions by removing symlinks for non normalized_legacy_simple_directory
  index.htmnl - `Fixes #262` - Thanks **@ipbeegle**
- Version plugin api + allow external plugins + move to setup.cfg - `Fixes ` - Thanks **@dwighthubbard**
- Add in support for `[plugins]` config section with deprecation warning till 4.0
- Add a Maintainers guide + Mission Statement to README.md
- Lots of doc fixes - `Fixes #217-#222` - Thanks **@vinayak-mehta**
- Add last_serial in index.html - `Fixes #141` - Thanks **@rene-d**
- Rewrite of FilterReleasePlugin filter function - `Fixes #196` - Thanks **@rene-d**

## 3.3.1 (2019-04-14)

- Make plugins logs less noisy and more stateful (don't initialize multiple times) - `Fixes #134 #147 #193 #195`
- Latest releases plugin always keeps current version - `Fixes #196` - Thanks **@rene-d**

# 3.3.0 (2019-04-11)

- Add latest version and specific platform plugins - `Fixes #49` - Thanks **@rene-d**
- Generate data-requires-python attributes in index.html  - `Fixes #68` - Thanks **@z4yx**
- Make package filtering logging less noisy when disabled - `Fixes #146`
- Many pyup.io dependency upgrades

# 3.2.0 (2019-01-25)

- Change plugins to be off unless explicitly enabled via configuration - `Fixes #142`
- Change all path interactions to use **Pathlib** for more Windows support - `Addresses #23`
- Add a MacOS CI Run with azure pipelines
- Move test_runner from shell to Python for Windows - `Addresses #23`
- More testing improvements and refactor for verify.py
- We now have a reference Docker file + runner.py - `Fixes #113`
- Many pyup.io dependency upgrades

### Known Bug

- From 3.0.0 we've been implicitly turning on *ALL* plugins - This version reverses that

## 3.1.3 (2018-12-26)

- Print help message when no arguments given to bandersnatch - Thanks **@GreatBahram**
- aiohttp >= 3.5.0 test and we no longer have `.netrc` error message

## 3.1.2 (2018-12-02)

- Load default config or passed in config file only *(not both)* - `Fixes #95` - Thanks **@GreatBahram**
- Add `--force-check` to mirror to enable full PyPI Syncs - `Fixes #97` - Thanks **@GreatBahram**

## 3.1.1 (2018-11-25)

- Add missing `filelock` dependency to `setup.py` `Fixes #93`

## 3.1.0 (2018-11-25)

- Store N versions of index.html - `Fixes #9` - Thanks **@yeraydiazdiaz**
- Add CI Integration test - `Fixes #78` - Thanks **@cooperlees**
- Test / pin to latest dependencies via PyUP - `Fixes #70` - Thanks **@cooperlees**
- Revert pinning versions in `setup.py` - `Fixes #81`
- Add Pre-release + regex filter plguins `Fixes #83` - Thanks **@yeraydiazdiaz**

## 3.0.1 (2018-10-30)

- Fix setup.py *url* to point at GitHub (https://github.com/pypa/bandersnatch)

# 3.0.0 (2018-10-30)

- Move to asyncio executors around request calls `Fixes #81` *(on BitBucket)*
- Use platform.uname() to support Windows `Fixes #19`
- Add **bandersnatch verify** subcommand to re-download + delete unneeded packages `Fixes #8` + many follow on Issues during testing - Thanks **electricworry** & **tau3** for testing + fixes!
- Introduce much more Lint checks (black, isort, mypy) other than flake8 - Thanks **@asottile**
- Make tox run lint checks + print out test coverage - Thanks **@cooperlees**
- Add whitelist + blacklist plugins - Thanks **@dwighthubbard**
- Add generated documentation - Thanks **@dwighthubbard**
- Move to requiring Python >= 3.6.1 `Fixes #66`

**Moved to GitHub @ PyCon US 2018 - All `Fixes` now refer to GitHub issues**

## 2.2.1 (2018-05-01)

- Fix missed MANIFEST.in change for this file :P `Fixes #108` - Thanks **@cooperlees**

## 2.2.0 (2018-03-28)

- Allow digest_name to be specified. `Fixes #105` - Thanks **@ewdurbin** !
- synchronize generated index pages with warehouse - Thanks **@ewdurbin** !
- Allow root_uri to be configured - Thanks **@ewdurbin** !
  - This is how warehouse (pypi.org) will function

## 2.1.3 (2018-03-04)

- Change version from using pkg_resources and set it in package __init__.py.
  `Fixes #98`.
- Add ability to blacklist packages to sync via conf file. `Fixes #100`.

## 2.1.2

- Add saving of JSON metadata grabbed from pypi.facebook.com for syncing `Fixes #91` - Thanks **@cooperlees**
  - Can be disabled via config and disabled by default
  - bandersnatch symlinks WEB_ROOT/pypi/PKG_NAME/json to WEB_ROOT/json/PKG_NAME

## 2.1.0

- Fix proxy usage. A bug in the usage of requests on our XMLRPC client
  caused this to break. You can now set `*_proxy` environment variables
  and get them picked up properly. `Fixes #59`.
- Add a dict returned from mirror.synchronize() to show deleted
  and added files from the last run
- Fix sorting of releases to use filename and not url
- Tweak atomic file writes in utils.rewrite() to prefix the temporary
  file with the 'hidden' filename of the destination adding more
  support for hashed POSIX filesystems like GlusterFS. - Thanks **@cooperlees**

# 2.0.0 (2017-04-05)

- Move to Python 3. - Thanks **@cooperlees** !

  Official support starts with Python 3.5 but might get away with using an
  earlier version of Python 3 (maybe 3.3 or so). However, we plan to start
  using Python 3.5 features (like *asyncio*) in the near future, so please
  be advised that running with an older version of Python 3 is not
  a supported option for the long term.

- General update of our dependencies to pave the road for Python 3 support.

- Remove residual references to the old "statistics" script that isn't in
  use any longer.

- Fix return code -- we accidentally returned 1 on successful runs
  as debugging code was mixed in the main call. `Fixes #67`.

- Make the package-specific simple pages human-readable again. `Fixes #71`.

## 1.11 (2016-05-18)

- Add option to dir-hash index files. See
  https://bitbucket.org/pypa/bandersnatch/pull-requests/22/add-option-to-dir-hash-index-files for a lot more information. Thanks
  @iwienand!

- Fix an edge case: IO errors while marking off packages as "done"
  could result in crashing workers that would result in bandersnatch
  getting stuck. Thanks **@wjjt**!

## 1.10.0.1 (2016-05-11)

- Brownbag release for re-upload. My train's Wifi broke while uploading
  ending up with a partial file on PyPI. Can your train service do better
  than mine?

## 1.10 (2016-05-11)

This is release is massively supported by **@dstufft** getting bandersnatch
back in sync with current packaging ecosystem changes. All clap your hands
now, please.

- Refactor the generation update code to avoid weird update paths
  due to, well, my personal kink: 'over complication'.

- Generate the simple index ourselves instead of copying it from PyPI.

- Support files hosted on a separate domain.

- Implement PEP 503 normalization rules while also providing support
  for legacy and very legacy clients.

## 1.9 (2016-04-21)

- Fix a long standing, misunderstood bug: a non-deleting mirror would
  delete packages if they were fully removed from PyPI. `Fixes #61`

## 1.8 (2015-03-16)

- Don't require a X-PyPI-Last-Serial header on file downloads.
  (Thanks to **@dstufft**.)

- Increase our generation to help mirrors recover potential
  setuptools corruption after some data bug on PyPI.

## 1.7 (2014-12-14)

- Fixes #54 by reordering the simple index page and file fetching
  parts. Thanks **@dstufft** for the inspiration.

- Stop syncing serversig files and even start removing them.

## 1.6.1 (2014-09-24)

- Create a new generation to enforce a full sync when upgrading.
  This is required to get the canonical names for all packages.

## 1.6 (2014-09-24)

- Implement canonical package directory names to support an upcoming PIP
  release and other tools. (Thanks to **@dstufft**)

- Fix a race condition where workers could get stuck indefinitely waiting for
  another item in a depleted queue. (Thanks to **@hongqn**)

## 1.5 (2014-07-21)

- Delete broken tests that I forgot to remove.

- Reduce the officially sanctioned maximum number of connections.

## 1.4 (2014-04-15)

- Move towards replacing the XMLRPC API with JSON to make our requests
  cacheable. Also reduces the amount of requests needed dramatically.

- Remove apache stats script as this information is no longer being used anyway.

## 1.3 (2014-02-16)

- Move to xmlrpc2 to get SSL verification on XML-RPC calls, too. (`Fixes #40` and
  big thanks to **@ewdurbin**)

## 1.2 (2014-01-08)

- Potential performance improvement: use requests' session object to allow HTTP
  pipelining. Thanks to Wouter Bolsterlee for the recommendation in `Fixes #39`.

## 1.1 (2013-11-26)

- Made code Python 2.6 compatible. Thanks to **@ewdurbin** for the pull request.

## 1.0.5 (2013-07-25)

- Refactor lock acquisition to avoid shadowing exceptions when creating the
  lockfile vs. acquiring the lock.

- Move from distribute back to setuptools.

## 1.0.4 (2013-07-10)

- Slight brownbag release: the requirements.txt accidentally included a
  development version of py.test due to my usage of mr.developer.

## 1.0.3 (2013-07-08)

- Fix brownbag release with broken 'stable' tag and missing requirements.txt
  update.

## 1.0.2 (2013-07-08)

- Generate the index simple page ourselves: its not signed anyway and helps
  PyPI caching more aggressively.

- Add a py.test plugin to actually show a green bar. Hopefully will be
  integrated into py.test in the near future.

- Fix dealing with inconsistent todo files: empty files or with an incorrect
  header will just be deleted and processing resumes at the last known good
  state.

- Mark up requirement of Python 2.7 `Fixes #19`

- Fix dealing with new CDN cache issues. Thanks to **@dstufft** for making PyPI
  support mirrors again.

- Improve test coverage.

## 1.0.1 (2013-04-18)

- Fix packaging: include default config file. (Thanks to **Jannis Leidel**)

# 1.0 (2013-04-09)

- Update pip install documentation to use the a URL for referring to the
  requirements.txt directly.

- Adjust buildout and jenkins job to stop fighting over the distribute version
  to install.

## 1.0rc6 (2013-04-09)

- Hopefully fixed updating the stable tag when releasing.

## 1.0rc5 (2013-04-09)

- Experiment with zest.releaser integration to automatically generate
  requirements.txt during release process.

## 1.0rc4 (2013-04-09)

- Experiment with zest.releaser integration to automatically generate
  requirements.txt during release process.

## 1.0rc3 (2013-04-09)

- Experiment with zest.releaser integration to automatically generate
  requirements.txt during release process.

## 1.0rc2 (2013-04-09)

- Experiment with zest.releaser integration to automatically generate
  requirements.txt during release process.

## 1.0rc1 (2013-04-09)

- Initial release. Massive rewrite of pep381client.<|MERGE_RESOLUTION|>--- conflicted
+++ resolved
@@ -1,12 +1,9 @@
 # 6.5.0
 
-<<<<<<< HEAD
 ## New Features
 
 - Add option to filter releases based on upload time `PR #1594`
-=======
 - `project_requirements_pinned` with a pinned version (range) disables additional release filter for this package `PR #1601`
->>>>>>> 79e3568b
 
 # 6.4.0
 
