--- conflicted
+++ resolved
@@ -2,12 +2,9 @@
 
 ## New Features
 
+- Add scandir() as Storage plugin API to speedup large directory read when generating global index `PR #1340`
 - Declare support for Python 3.11 `PR #1338`
-<<<<<<< HEAD
-- Add scandir() as Storage plugin API to speedup large directory read when generating global index `PR #1340`
-=======
 - Move Docker to build in 3.11 `PR #1341`
->>>>>>> d741eaf3
 
 # 6.1.0
 
