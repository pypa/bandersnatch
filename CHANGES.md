# Unreleased

<<<<<<< HEAD
## New Features

- Added the possibility to limit the time range in which the docker image runner can execute the bandersnatch mirroring activity. This can be done by providing an optional command line argument with like `--hours-range 23-7` where the interval is expressed as `<start_hour>-<end_hour>`.
=======
## Bug Fixes

- Fixed requirements file parsing when it contains pip options `PR #1231`

## New Features

- Add support for globbing in the allowed requirements list.
  User can specify `requirements*.txt` or `*.txt` to merge multiple requirements files `PR #1230`
>>>>>>> fceed9f7

# 6.0.0

## New Features

- Add [PEP691](https://peps.python.org/pep-0691/) simple index support `PR #1154`
- Add example nginx serving for PEP 691 `PR #1161`

# 5.3.0 (2022-07-29)

## New Features

- Add delete and verify support in s3 (and maybe swift) storage backend `PR #1142`
- Add `--skip-simple-root` option for `bandersnatch sync` command `PR #1145`

## Other

- Replace pyup with dependabot
  - Resulted in lots of depdendencies updating
- Docs typo fixes

# 5.2.0 (2022-05-02)

## New Features

- Add PEP 629 header to Simple API HTML `PR #1122`
- Added support to exclude specific Python minor versions `PR #1110` - Thanks **davidkim83**
- Add S3 Docker Image building `PR #1092`

## Other

- Got Swift usage documentation
- Move Docker containers to Python 3.10 `PR #1092`
- Python 3.10 is now supported `PR #1073` - Thanks **isidentical**
- Move minio docker image running to official image

# 5.1.1 (2021-12-14)

## Bug fixes

- Fix debug output for package changes at end of mirror operation `PR #1066` - Thanks **forky2**

## Other

- Update lots of dependency version pins
- Fix documentation build CI

# 5.1.0 (2021-11-02)

## New Features

- Add support of downloading packages from alternative mirror `PR #928` -- Thanks **happyaron**
- Add support of s3 storage `PR #886` -- Thanks **LeoQuote**

## Bug fixes

- Add bandersnatch command line help to the documentation main page `PR #920` - Thanks **ichard26**
- Generate data-yanked tag in simple page `PR #931` - Thanks **happyaron**
- Protect repository metadata from being trashed when disk is full `PR #962` - Thanks **happyaron**
- Fix tox to used pinned requirements*.txt files for deps - `PR #1011` - Thanks **cooperlees**

## Documentation

- Add Storage Options documentation `PR #1006` - Thanks **cooperlees**
- Update all dependencies to latest except pyparsing + docutils

## Dependencies

- Change pyup to run monthly + auto add skip_news `PR #1043` - Thanks **cooperlees**

# 5.0.0 (2021-4-28)

## New Features

- bandersnatch is now a >= 3.8 Python project
- New size_project_metadata filter plugin, which can deny download of projects larger than defined threshold - `PR #806`
- Add option to compare file size and upload time instead of sha256sum for downloading - `PR #822`
- Add optional uvloop support - `PR #891` - Thanks **cooperlees**
- Move to official docker upload action w/arm64 images uploaded - `PR #896` - Thanks **cooperlees**

## Deprecations

- blacklist/whitelist will no longer work in bandersnatch configuration - `PR #897` - Thanks **cooperlees**
  - Please use allowlist/denylist respectively

## Bug Fixes

- Unused storage plugins are loaded and cause non-fatal errors if dependencies are missing - `PR #799` - Thanks **electricworry**
- Replaced usages of `asynctest` with `unittest.mock` in tests - `PR #807` and `PR #856` - Thanks **ichard26**
- Remove debugging line that loads entire files into memory. - `PR #858` - Thanks **asrp**
- Removed terrible isinstance check of unittest.Mock in mirror.py - `PR #859` - Thanks **ichard26**
- Put potential time consuming IO operations into executor - `PR #877`
- Migrated Markdown documentation from recommonmark to MyST-Parser + docs config clean up - `PR #879` - Thanks **ichard26**
- Use `shutil.move()` for temp file management - `PR #883` - Thanks **happyaron**
- Fixed logging bug in `SizeProjectMetadataFilter` to show it activated - `PR #889` - Thanks **cooperlees**
- Attempt to wrap all potentially block calls in a ThreadPoolExecutor - `PR #894` - Thanks **cooperlees**`

# 4.4.0 (2020-12-31)

## New Features

- Build a swift and non swift docker image - `PR #754`
- Split Docker Build to accept build args to optionally include swift support - `PR #741` - Thanks **nlaurance-pyie**
- Slimmer docker image - `PR #738` - Thanks **nlaurance-pyie**
- Renamed black/white to block/allow lists - `PR #737` - Thanks **nlaurance-pyie**
- packages allowlist can be defined from requirements like files - `PR #739` - Thanks **nlaurance-pyie**
- Simplify logging around filters - `PR #678` - Thanks **@dalley**

## Bug Fixes

- Handling of timeouts that can occur in verify. - `PR #785` - Thanks **electricworry**
- Added retry logic on timeouts when fetching metadata - `PR #773` - Thanks **gerrod3**
- Fix links, improve docs CI, and improve external object linking - `PR #776` - Thanks **ichard26**
- Handle 404 status for json verify - `PR #763` - Thanks **electricworry**
- Clean up isort config after upgrade to 5+ - `PR #767` - Thanks **ichard26**
- Remove duplicate max() target serial finding code + update typing - `PR #745`
- swift.py: use BaseFileLock's lock_file property - `PR #699` - Thanks **hauntsaninja**
- Move to latest isort + mypy fixes - `PR #706`
- Update change log url in project metadata - `PR #673` - Thanks **@abn**

# 4.3.0 (2020-8-25)

## New Features

- Add SOCKS proxy support to aiohttp via aiohttp-socks - `PR #668`
- Add support for skipping mirroring release files (metadata only) - `PR #670` - Thanks **@abn**

## Bug Fixes

- Move GitHub actions to v2 tags - `PR #666` - Thanks **@ryuichi1208**

# 4.2.0 (2020-8-20)

## New Features

Thanks to RedHat engineers **@dalley** + **@gerrod3** for all this refactor work in PR #591

- New generic Mirror class to perform Python metadata syncing
  - *(previous Mirror class has been renamed to BandersnatchMirror)*
- Package's filter methods are now part of its public API
- New `errors.py` file to house Bandersnatch specific errors

## Internal API Changes

- Old Mirror class has been renamed to BandersnatchMirror.  Performs same functionality with use of new Mirror API.
- BandersnatchMirror now performs all filesystem operations throughout the sync process including the ones previously
in Package.
- Package no longer performs filesystem operations.  Properties `json_file`, `json_pypi_symlink`, `simple_directory`
and methods `save_json_metadata`, `sync_release_files`, `gen_data_requires_python`, `generate_simple_page`,
`sync_simple_page`, `_save_simple_page_version`, `_prepare_versions_path`, `_file_url_to_local_url`,
`_file_url_to_local_path`, `download_file` have all been moved into BandersnatchMirror. Package's `sync` has been
 refactored into Bandersnatch's `process_package`.
- Package class is no longer created with an instance of Mirror
- StaleMetadata exception has been moved to new errors.py file
- PackageNotFound exception has been moved to new errors.py file

## Bug Fixes

- Fixed Fix latest_release plugin to ensure latest version is included - `PR #660` - Thanks **@serverwentdown**

## 4.1.1 (2020-8-12)

### Bug Fixes

- Fixed name parsing issue for allow/blocklist project filters - `PR #651` - Thanks **@gerrod3**

# 4.1.0 (2020-8-9)

*Storage abstraction refactor + Type Annotating!*

## New Features

- bandersnatch is now 100% type annotated - `PRs #546 #561 #592 #593` - Thanks **@ichard26** + **@rkm**
- Move to storage abstraction - `PR #445` - Thanks **@techalchemy**
  - Can now support more than just filesystem e.g. swift
- Add `sync` subcommand to force a sync on a particular PyPI package - `PR #572` - Thanks **@z4yx**
- Added new allowlist filter - `PR #626` - Thanks **@gerrod3**
- Make webdir/pypi/json/PKG symlinks relative - `PR #637` - Thanks **@indrat**
  - Makes mirror files more portable
- Add __main__ and program name override to ArgumentParser - `PR #643` - Thanks **@rkm**
  - Allow non pkg_resources install to work

## Internal API Changes

- Refactored the removal of releases for release_plugins to happen inside of Package `PR #608` - Thanks **@gerrod3**
- Minor refactor of Package class `PR #606` - Thanks **@dralley**
- Refactored filter loading into separate class `PR #599` - Thanks **@gerrod3**
- Move legacy directory cleanup to mirror.py `PR #586`
- Move verify to use Master for HTTP calls - `PR #555`
- Move http request code for package metadata to master.py - `PRs #550` - Thanks **@dralley**

## Bug Fixes

- Fixed allow/blocklist release filtering pre-releases - `PR #641` - Thanks **@gerrod3**
- Casefold *(normalize per PEP503)* package names in blacklist/whitelist plugins config - `PR #629` - Thanks **@lepaperwan**
- Fix passing package info to filters in verify action. `PR #638` - Thanks **@indrat**
- Fix todo file removal - `PR #571`
- Introduce a new `global-timeout` config option for aiohttp coroutines - Default 5 hours - `PR #540` - Thanks **@techalchemy**
- Many doc fixes - `PRs #542 #551 #557 #605 #628 #630` - Thanks **@pgrimaud** + **@ichard26** + **@hugovk**
- Move to setting timeout only on session + 10 * total_timeout (over sock timeouts) - `PR #535`
- Stop using `include_package_data` option in setup.cfg to get config files included in more installs - `PR #519`

## 4.0.3 (2020-5-7)

- Change aiohttp-xmlrpc to use Master.session to ensure config shared - `PR #506` - Thanks **@alebourdoulous** for reporting
  - e.g. Maintin trust of proxy server environment variables

## 4.0.2 (2020-4-26)

- Raise for error HTML response on all aiohttp session requests - `PR #494 / #496` - Thanks **@windtail**
- Pass str to shutil.move due to Python bug - `PR #497` - Thanks **@SanketDG**
- Some more type hints added to `verify.py` - `PR #488` - Thanks **@SanketDG**
- Ignore `atime` on stat in test `test_package_sync_does_not_touch_existing_local_file` comparison
  as it causes stat compare fail on a slower run - `PR #487` - Thanks **@SanketDG**

## 4.0.1 (2020-4-5)

- Pass correct aiohttp timeout objects - `PR #478`
- Replace pkg_resources with importlib.resources - `PR #479` - Thanks **@SanketDG**

# 4.0.0 (2020-3-29)

*asyncio aiohttp refactor*

- Replace requests with aiohttp - `PR #440`
  - Replace xmlrpc2 with aiohttp-xmlrpc - `PR #404`
- Only store PEP503 Normalized Simple API directories - `PR #465 + #455`
- Flag errors when KeyboardInterrupt raised during sync - `PR #421`
- Finish Windows Support + Add CI - `PRs #469 + #471` - Thanks **@FaustinCarter**
- Autobuild Docker images with master - `PR #88` - Thanks **@abitrolly**
- Only print conf deprecations if found in config - `PR #327`
- Add PyPI metadata and Python version plugin filters - `PR #391` - Thanks **@TemptorSent**
- Add in *GitHub Actions CI* for Linux (Ubuntu), MacOSX + Windows

# 3.6.0 (2019-09-24)

- Add `delete` subcommand to delete specific PyPI Packages from mirror - `PR #324`

# 3.5.0 (2019-09-14)

- Add support for differential file generation - Thanks **@artagel** - `PR #313`

## 3.4.1 (2019-06-18)

- Match prerelease versions with multiple digit suffixes - Thanks **@indrat**

# 3.4.0 (2019-05-30)

- Fix keep_index_versions by removing symlinks for non normalized_legacy_simple_directory
  index.htmnl - `Fixes #262` - Thanks **@ipbeegle**
- Version plugin api + allow external plugins + move to setup.cfg - `Fixes ` - Thanks **@dwighthubbard**
- Add in support for `[plugins]` config section with deprecation warning till 4.0
- Add a Maintainers guide + Mission Statement to README.md
- Lots of doc fixes - `Fixes #217-#222` - Thanks **@vinayak-mehta**
- Add last_serial in index.html - `Fixes #141` - Thanks **@rene-d**
- Rewrite of FilterReleasePlugin filter function - `Fixes #196` - Thanks **@rene-d**

## 3.3.1 (2019-04-14)

- Make plugins logs less noisy and more stateful (don't initialize multiple times) - `Fixes #134 #147 #193 #195`
- Latest releases plugin always keeps current version - `Fixes #196` - Thanks **@rene-d**

# 3.3.0 (2019-04-11)

- Add latest version and specific platform plugins - `Fixes #49` - Thanks **@rene-d**
- Generate data-requires-python attributes in index.html  - `Fixes #68` - Thanks **@z4yx**
- Make package filtering logging less noisy when disabled - `Fixes #146`
- Many pyup.io dependency upgrades

# 3.2.0 (2019-01-25)

- Change plugins to be off unless explicitly enabled via configuration - `Fixes #142`
- Change all path interactions to use **Pathlib** for more Windows support - `Addresses #23`
- Add a MacOS CI Run with azure pipelines
- Move test_runner from shell to Python for Windows - `Addresses #23`
- More testing improvements and refactor for verify.py
- We now have a reference Docker file + runner.py - `Fixes #113`
- Many pyup.io dependency upgrades

### Known Bug
- From 3.0.0 we've been implicitly turning on *ALL* plugins - This version reverses that

## 3.1.3 (2018-12-26)

- Print help message when no arguments given to bandersnatch - Thanks **@GreatBahram**
- aiohttp >= 3.5.0 test and we no longer have `.netrc` error message

## 3.1.2 (2018-12-02)

- Load default config or passed in config file only *(not both)* - `Fixes #95` - Thanks **@GreatBahram**
- Add `--force-check` to mirror to enable full PyPI Syncs - `Fixes #97` - Thanks **@GreatBahram**

## 3.1.1 (2018-11-25)

- Add missing `filelock` dependency to `setup.py` `Fixes #93`

## 3.1.0 (2018-11-25)

- Store N versions of index.html - `Fixes #9` - Thanks **@yeraydiazdiaz**
- Add CI Integration test - `Fixes #78` - Thanks **@cooperlees**
- Test / pin to latest dependencies via PyUP - `Fixes #70` - Thanks **@cooperlees**
- Revert pinning versions in `setup.py` - `Fixes #81`
- Add Pre-release + regex filter plguins `Fixes #83` - Thanks **@yeraydiazdiaz**

## 3.0.1 (2018-10-30)

- Fix setup.py *url* to point at GitHub (https://github.com/pypa/bandersnatch)

# 3.0.0 (2018-10-30)

- Move to asyncio executors around request calls `Fixes #81` *(on BitBucket)*
- Use platform.uname() to support Windows `Fixes #19`
- Add **bandersnatch verify** subcommand to re-download + delete unneeded packages `Fixes #8` + many follow on Issues during testing - Thanks **electricworry** & **tau3** for testing + fixes!
- Introduce much more Lint checks (black, isort, mypy) other than flake8 - Thanks **@asottile**
- Make tox run lint checks + print out test coverage - Thanks **@cooperlees**
- Add whitelist + blacklist plugins - Thanks **@dwighthubbard**
- Add generated documentation - Thanks **@dwighthubbard**
- Move to requiring Python >= 3.6.1 `Fixes #66`

**Moved to GitHub @ PyCon US 2018 - All `Fixes` now refer to GitHub issues**

## 2.2.1 (2018-05-01)

- Fix missed MANIFEST.in change for this file :P `Fixes #108` - Thanks **@cooperlees**

## 2.2.0 (2018-03-28)

- Allow digest_name to be specified. `Fixes #105` - Thanks **@ewdurbin** !
- synchronize generated index pages with warehouse - Thanks **@ewdurbin** !
- Allow root_uri to be configured - Thanks **@ewdurbin** !
-- This is how warehouse (pypi.org) will function


## 2.1.3 (2018-03-04)

- Change version from using pkg_resources and set it in package __init__.py.
  `Fixes #98`.
- Add ability to blacklist packages to sync via conf file. `Fixes #100`.


## 2.1.2

- Add saving of JSON metadata grabbed from pypi.facebook.com for syncing `Fixes #91` - Thanks **@cooperlees**
-- Can be disabled via config and disabled by default
-- bandersnatch symlinks WEB_ROOT/pypi/PKG_NAME/json to WEB_ROOT/json/PKG_NAME


## 2.1.0

- Fix proxy usage. A bug in the usage of requests on our XMLRPC client
  caused this to break. You can now set `*_proxy` environment variables
  and get them picked up properly. `Fixes #59`.
- Add a dict returned from mirror.synchronize() to show deleted
  and added files from the last run
- Fix sorting of releases to use filename and not url
- Tweak atomic file writes in utils.rewrite() to prefix the temporary
  file with the 'hidden' filename of the destination adding more
  support for hashed POSIX filesystems like GlusterFS. - Thanks **@cooperlees**


# 2.0.0 (2017-04-05)

- Move to Python 3. - Thanks **@cooperlees** !

  Official support starts with Python 3.5 but might get away with using an
  earlier version of Python 3 (maybe 3.3 or so). However, we plan to start
  using Python 3.5 features (like *asyncio*) in the near future, so please
  be advised that running with an older version of Python 3 is not
  a supported option for the long term.

- General update of our dependencies to pave the road for Python 3 support.

- Remove residual references to the old "statistics" script that isn't in
  use any longer.

- Fix return code -- we accidentally returned 1 on successful runs
  as debugging code was mixed in the main call. `Fixes #67`.

- Make the package-specific simple pages human-readable again. `Fixes #71`.


## 1.11 (2016-05-18)

- Add option to dir-hash index files. See
  https://bitbucket.org/pypa/bandersnatch/pull-requests/22/add-option-to-dir-hash-index-files for a lot more information. Thanks
  @iwienand!

- Fix an edge case: IO errors while marking off packages as "done"
  could result in crashing workers that would result in bandersnatch
  getting stuck. Thanks **@wjjt**!


## 1.10.0.1 (2016-05-11)

- Brownbag release for re-upload. My train's Wifi broke while uploading
  ending up with a partial file on PyPI. Can your train service do better
  than mine?


1.10 (2016-05-11)
-----------------

This is release is massively supported by **@dstufft** getting bandersnatch
back in sync with current packaging ecosystem changes. All clap your hands
now, please.

- Refactor the generation update code to avoid weird update paths
  due to, well, my personal kink: 'over complication'.

- Generate the simple index ourselves instead of copying it from PyPI.

- Support files hosted on a separate domain.

- Implement PEP 503 normalization rules while also providing support
  for legacy and very legacy clients.


## 1.9 (2016-04-21)

- Fix a long standing, misunderstood bug: a non-deleting mirror would
  delete packages if they were fully removed from PyPI. `Fixes #61`


## 1.8 (2015-03-16)

- Don't require a X-PyPI-Last-Serial header on file downloads.
  (Thanks to **@dstufft**.)

- Increase our generation to help mirrors recover potential
  setuptools corruption after some data bug on PyPI.


## 1.7 (2014-12-14)

- Fixes #54 by reordering the simple index page and file fetching
  parts. Thanks **@dstufft** for the inspiration.

- Stop syncing serversig files and even start removing them.


## 1.6.1 (2014-09-24)

- Create a new generation to enforce a full sync when upgrading.
  This is required to get the canonical names for all packages.

## 1.6 (2014-09-24)

- Implement canonical package directory names to support an upcoming PIP
  release and other tools. (Thanks to **@dstufft**)

- Fix a race condition where workers could get stuck indefinitely waiting for
  another item in a depleted queue. (Thanks to **@hongqn**)

## 1.5 (2014-07-21)

- Delete broken tests that I forgot to remove.

- Reduce the officially sanctioned maximum number of connections.

## 1.4 (2014-04-15)

- Move towards replacing the XMLRPC API with JSON to make our requests
  cacheable. Also reduces the amount of requests needed dramatically.

- Remove apache stats script as this information is no longer being used anyway.

## 1.3 (2014-02-16)

- Move to xmlrpc2 to get SSL verification on XML-RPC calls, too. (`Fixes #40` and
  big thanks to **@ewdurbin**)

## 1.2 (2014-01-08)

- Potential performance improvement: use requests' session object to allow HTTP
  pipelining. Thanks to Wouter Bolsterlee for the recommendation in `Fixes #39`.


## 1.1 (2013-11-26)

- Made code Python 2.6 compatible. Thanks to **@ewdurbin** for the pull request.


## 1.0.5 (2013-07-25)

- Refactor lock acquisition to avoid shadowing exceptions when creating the
  lockfile vs. acquiring the lock.

- Move from distribute back to setuptools.


## 1.0.4 (2013-07-10)

- Slight brownbag release: the requirements.txt accidentally included a
  development version of py.test due to my usage of mr.developer.

## 1.0.3 (2013-07-08)

- Fix brownbag release with broken 'stable' tag and missing requirements.txt
  update.


## 1.0.2 (2013-07-08)

- Generate the index simple page ourselves: its not signed anyway and helps
  PyPI caching more aggressively.

- Add a py.test plugin to actually show a green bar. Hopefully will be
  integrated into py.test in the near future.

- Fix dealing with inconsistent todo files: empty files or with an incorrect
  header will just be deleted and processing resumes at the last known good
  state.

- Mark up requirement of Python 2.7 `Fixes #19`

- Fix dealing with new CDN cache issues. Thanks to **@dstufft** for making PyPI
  support mirrors again.

- Improve test coverage.

## 1.0.1 (2013-04-18)

- Fix packaging: include default config file. (Thanks to **Jannis Leidel**)


# 1.0 (2013-04-09)

- Update pip install documentation to use the a URL for referring to the
  requirements.txt directly.

- Adjust buildout and jenkins job to stop fighting over the distribute version
  to install.

## 1.0rc6 (2013-04-09)

- Hopefully fixed updating the stable tag when releasing.


## 1.0rc5 (2013-04-09)

- Experiment with zest.releaser integration to automatically generate
  requirements.txt during release process.


## 1.0rc4 (2013-04-09)
-------------------

- Experiment with zest.releaser integration to automatically generate
  requirements.txt during release process.


## 1.0rc3 (2013-04-09)

- Experiment with zest.releaser integration to automatically generate
  requirements.txt during release process.


## 1.0rc2 (2013-04-09)

- Experiment with zest.releaser integration to automatically generate
  requirements.txt during release process.


## 1.0rc1 (2013-04-09)

- Initial release. Massive rewrite of pep381client.<|MERGE_RESOLUTION|>--- conflicted
+++ resolved
@@ -1,19 +1,18 @@
 # Unreleased
 
-<<<<<<< HEAD
-## New Features
-
-- Added the possibility to limit the time range in which the docker image runner can execute the bandersnatch mirroring activity. This can be done by providing an optional command line argument with like `--hours-range 23-7` where the interval is expressed as `<start_hour>-<end_hour>`.
-=======
+## New Features
+
 ## Bug Fixes
 
 - Fixed requirements file parsing when it contains pip options `PR #1231`
 
 ## New Features
 
+- Added the possibility to limit the time range in which the docker image runner can execute the bandersnatch mirroring activity. 
+  This can be done by providing an optional command line argument with like `--hours-range 23-7` where the interval is expressed 
+  as `<start_hour>-<end_hour>`. `PR #1232`
 - Add support for globbing in the allowed requirements list.
   User can specify `requirements*.txt` or `*.txt` to merge multiple requirements files `PR #1230`
->>>>>>> fceed9f7
 
 # 6.0.0
 
