# 5.0.0 (2021-X-X)

## New Features

- bandersnatch is now a >= 3.8 Python project
- New size_project_metadata filter plugin, which can deny download of projects larger than defined threshold - `PR #806`
- Add option to compare file size and upload time instead of sha256sum for downloading - `PR #822`

## Bug Fixes

- Unused storage plugins are loaded and cause non-fatal errors if dependencies are missing - `PR #799` - Thanks **electricworry**
- Replaced usages of `asynctest` with `unittest.mock` in tests - `PR #807` and `PR #856` - Thanks **ichard26**
- Remove debugging line that loads entire files into memory. - `PR #858` - Thanks **asrp**
- Removed terrible isinstance check of unittest.Mock in mirror.py - `PR #859` - Thanks **ichard26**
- Put potential time consuming IO operations into executor - `PR #877`
- Migrated Markdown documentation from recommonmark to MyST-Parser + docs config clean up - `PR #879` - Thanks **ichard26**
<<<<<<< HEAD
- Use `shutil.move()` for temp file management - `PR #883`
=======
- Fixed logging bug in `SizeProjectMetadataFilter` to show it activated - `PR #889` - Thanks **cooperlees**
>>>>>>> ede418ee

# 4.4.0 (2020-12-31)

## New Features

- Build a swift and non swift docker image - `PR #754`
- Split Docker Build to accept build args to optionally include swift support - `PR #741` - Thanks **nlaurance-pyie**
- Slimmer docker image - `PR #738` - Thanks **nlaurance-pyie**
- Renamed black/white to block/allow lists - `PR #737` - Thanks **nlaurance-pyie**
- packages allowlist can be defined from requirements like files - `PR #739` - Thanks **nlaurance-pyie**
- Simplify logging around filters - `PR #678` - Thanks **@dalley**

## Bug Fixes

- Handling of timeouts that can occur in verify. - `PR #785` - Thanks **electricworry**
- Added retry logic on timeouts when fetching metadata - `PR #773` - Thanks **gerrod3**
- Fix links, improve docs CI, and improve external object linking - `PR #776` - Thanks **ichard26**
- Handle 404 status for json verify - `PR #763` - Thanks **electricworry**
- Clean up isort config after upgrade to 5+ - `PR #767` - Thanks **ichard26**
- Remove duplicate max() target serial finding code + update typing - `PR #745`
- swift.py: use BaseFileLock's lock_file property - `PR #699` - Thanks **hauntsaninja**
- Move to latest isort + mypy fixes - `PR #706`
- Update change log url in project metadata - `PR #673` - Thanks **@abn**

# 4.3.0 (2020-8-25)

## New Features

- Add SOCKS proxy support to aiohttp via aiohttp-socks - `PR #668`
- Add support for skipping mirroring release files (metadata only) - `PR #670` - Thanks **@abn**

## Bug Fixes

- Move GitHub actions to v2 tags - `PR #666` - Thanks **@ryuichi1208**

# 4.2.0 (2020-8-20)

## New Features

Thanks to RedHat engineers **@dalley** + **@gerrod3** for all this refactor work in PR #591

- New generic Mirror class to perform Python metadata syncing
  - *(previous Mirror class has been renamed to BandersnatchMirror)*
- Package's filter methods are now part of its public API
- New `errors.py` file to house Bandersnatch specific errors

## Internal API Changes

- Old Mirror class has been renamed to BandersnatchMirror.  Performs same functionality with use of new Mirror API.
- BandersnatchMirror now performs all filesystem operations throughout the sync process including the ones previously
in Package.
- Package no longer performs filesystem operations.  Properties `json_file`, `json_pypi_symlink`, `simple_directory`
and methods `save_json_metadata`, `sync_release_files`, `gen_data_requires_python`, `generate_simple_page`,
`sync_simple_page`, `_save_simple_page_version`, `_prepare_versions_path`, `_file_url_to_local_url`,
`_file_url_to_local_path`, `download_file` have all been moved into BandersnatchMirror. Package's `sync` has been
 refactored into Bandersnatch's `process_package`.
- Package class is no longer created with an instance of Mirror
- StaleMetadata exception has been moved to new errors.py file
- PackageNotFound exception has been moved to new errors.py file

## Bug Fixes

- Fixed Fix latest_release plugin to ensure latest version is included - `PR #660` - Thanks **@serverwentdown**

## 4.1.1 (2020-8-12)

### Bug Fixes

- Fixed name parsing issue for allow/blocklist project filters - `PR #651` - Thanks **@gerrod3**

# 4.1.0 (2020-8-9)

*Storage abstraction refactor + Type Annotating!*

## New Features

- bandersnatch is now 100% type annotated - `PRs #546 #561 #592 #593` - Thanks **@ichard26** + **@rkm**
- Move to storage abstraction - `PR #445` - Thanks **@techalchemy**
  - Can now support more than just filesystem e.g. swift
- Add `sync` subcommand to force a sync on a particular PyPI package - `PR #572` - Thanks **@z4yx**
- Added new allowlist filter - `PR #626` - Thanks **@gerrod3**
- Make webdir/pypi/json/PKG symlinks relative - `PR #637` - Thanks **@indrat**
  - Makes mirror files more portable
- Add __main__ and program name override to ArgumentParser - `PR #643` - Thanks **@rkm**
  - Allow non pkg_resources install to work

## Internal API Changes

- Refactored the removal of releases for release_plugins to happen inside of Package `PR #608` - Thanks **@gerrod3**
- Minor refactor of Package class `PR #606` - Thanks **@dralley**
- Refactored filter loading into seperate class `PR #599` - Thanks **@gerrod3**
- Move legacy directory cleanup to mirror.py `PR #586`
- Move verify to use Master for HTTP calls - `PR #555`
- Move http request code for package metadata to master.py - `PRs #550` - Thanks **@dralley**

## Bug Fixes

- Fixed allow/blocklist release filtering pre-releases - `PR #641` - Thanks **@gerrod3**
- Casefold *(normalize per PEP503)* package names in blacklist/whitelist plugins config - `PR #629` - Thanks **@lepaperwan**
- Fix passing package info to filters in verify action. `PR #638` - Thanks **@indrat**
- Fix todo file removal - `PR #571`
- Introduce a new `global-timeout` config option for aiohttp coroutines - Default 5 hours - `PR #540` - Thanks **@techalchemy**
- Many doc fixes - `PRs #542 #551 #557 #605 #628 #630` - Thanks **@pgrimaud** + **@ichard26** + **@hugovk**
- Move to setting timeout only on session + 10 * total_timeout (over sock timeouts) - `PR #535`
- Stop using `include_package_data` option in setup.cfg to get config files included in more installs - `PR #519`

## 4.0.3 (2020-5-7)

- Change aiohttp-xmlrpc to use Master.session to ensure config shared - `PR #506` - Thanks **@alebourdoulous** for reporting
  - e.g. Maintin trust of proxy server environment variables

## 4.0.2 (2020-4-26)

- Raise for error HTML response on all aiohttp session requests - `PR #494 / #496` - Thanks **@windtail**
- Pass str to shutil.move due to Python bug - `PR #497` - Thanks **@SanketDG**
- Some more type hints added to `verify.py` - `PR #488` - Thanks **@SanketDG**
- Ignore `atime` on stat in test `test_package_sync_does_not_touch_existing_local_file` comparision
  as it casues stat compare fail on a slower run - `PR #487` - Thanks **@SanketDG**

## 4.0.1 (2020-4-5)

- Pass correct aiohttp timeout objects - `PR #478`
- Replace pkg_resources with importlib.resources - `PR #479` - Thanks **@SanketDG**

# 4.0.0 (2020-3-29)

*asyncio aiohttp refactor*

- Replace requests with aiohttp - `PR #440`
  - Replace xmlrpc2 with aiohttp-xmlrpc - `PR #404`
- Only store PEP503 Normalized Simple API directories - `PR #465 + #455`
- Flag errors when KeyboardInterrupt raised during sync - `PR #421`
- Finish Windows Support + Add CI - `PRs #469 + #471` - Thanks **@FaustinCarter**
- Autobuild Docker images with master - `PR #88` - Thanks **@abitrolly**
- Only print conf deprecations if found in config - `PR #327`
- Add PyPI metadata and Python version plugin filters - `PR #391` - Thanks **@TemptorSent**
- Add in *GitHub Actions CI* for Linux (Ubuntu), MacOSX + Windows

# 3.6.0 (2019-09-24)

- Add `delete` subcommand to delete specific PyPI Packages from mirror - `PR #324`

# 3.5.0 (2019-09-14)

- Add support for differential file generation - Thanks **@artagel** - `PR #313`

## 3.4.1 (2019-06-18)

- Match prerelease versions with multiple digit suffixes - Thanks **@indrat**

# 3.4.0 (2019-05-30)

- Fix keep_index_versions by removing symlinks for non normalized_legacy_simple_directory
  index.htmnl - `Fixes #262` - Thanks **@ipbeegle**
- Version plugin api + allow external plugins + move to setup.cfg - `Fixes ` - Thanks **@dwighthubbard**
- Add in support for `[plugins]` config section with deprecation warning till 4.0
- Add a Maintainers guide + Mission Statement to README.md
- Lots of doc fixes - `Fixes #217-#222` - Thanks **@vinayak-mehta**
- Add last_serial in index.html - `Fixes #141` - Thanks **@rene-d**
- Rewrite of FilterReleasePlugin filter function - `Fixes #196` - Thanks **@rene-d**

## 3.3.1 (2019-04-14)

- Make plugins logs less noisy and more stateful (don't initalize multiple times) - `Fixes #134 #147 #193 #195`
- Latest releases plugin always keeps current version - `Fixes #196` - Thanks **@rene-d**

# 3.3.0 (2019-04-11)

- Add latest version and specific platform plugins - `Fixes #49` - Thanks **@rene-d**
- Generate data-requires-python attributes in index.html  - `Fixes #68` - Thanks **@z4yx**
- Make package filtering logging less noisy when disabled - `Fixes #146`
- Many pyup.io dependency upgrades

# 3.2.0 (2019-01-25)

- Change plugins to be off unless explicitly enabled via configuration - `Fixes #142`
- Change all path interactions to use **Pathlib** for more Windows support - `Addresses #23`
- Add a MacOS CI Run with azure pipelines
- Move test_runner from shell to Python for Windows - `Addresses #23`
- More testing improvements and refactor for verify.py
- We now have a reference Docker file + runner.py - `Fixes #113`
- Many pyup.io dependency upgrades

### Known Bug
- From 3.0.0 we've been implicitly turning on *ALL* plugins - This version reverses that

## 3.1.3 (2018-12-26)

- Print help message when no arguments given to bandersnatch - Thanks **@GreatBahram**
- aiohttp >= 3.5.0 test and we no longer have `.netrc` error message

## 3.1.2 (2018-12-02)

- Load default config or passed in config file only *(not both)* - `Fixes #95` - Thanks **@GreatBahram**
- Add `--force-check` to mirror to enable full PyPI Syncs - `Fixes #97` - Thanks **@GreatBahram**

## 3.1.1 (2018-11-25)

- Add missing `filelock` dependency to `setup.py` `Fixes #93`

## 3.1.0 (2018-11-25)

- Store N versions of index.html - `Fixes #9` - Thanks **@yeraydiazdiaz**
- Add CI Integration test - `Fixes #78` - Thanks **@cooperlees**
- Test / pin to latest dependencies via PyUP - `Fixes #70` - Thanks **@cooperlees**
- Revert pinning versions in `setup.py` - `Fixes #81`
- Add Pre-release + regex filter plguins `Fixes #83` - Thanks **@yeraydiazdiaz**

## 3.0.1 (2018-10-30)

- Fix setup.py *url* to point at GitHub (https://github.com/pypa/bandersnatch)

# 3.0.0 (2018-10-30)

- Move to asyncio executors around request calls `Fixes #81` *(on BitBucket)*
- Use platform.uname() to support Windows `Fixes #19`
- Add **bandersnatch verify** subcommand to re-download + delete unneeded packages `Fixes #8` + many follow on Issues during testing - Thanks **electricworry** & **tau3** for testing + fixes!
- Introduce much more Lint checks (black, isort, mypy) other than flake8 - Thanks **@asottile**
- Make tox run lint checks + print out test coverage - Thanks **@cooperlees**
- Add whitelist + blacklist plugins - Thanks **@dwighthubbard**
- Add generated documentation - Thanks **@dwighthubbard**
- Move to requiring Python >= 3.6.1 `Fixes #66`

**Moved to GitHub @ PyCon US 2018 - All `Fixes` now refer to GitHub issues**

## 2.2.1 (2018-05-01)

- Fix missed MANIFEST.in change for this file :P `Fixes #108` - Thanks **@cooperlees**

## 2.2.0 (2018-03-28)

- Allow digest_name to be specified. `Fixes #105` - Thanks **@ewdurbin** !
- synchronize generated index pages with warehouse - Thanks **@ewdurbin** !
- Allow root_uri to be configured - Thanks **@ewdurbin** !
-- This is how warehouse (pypi.org) will function


## 2.1.3 (2018-03-04)

- Change version from using pkg_resources and set it in package __init__.py.
  `Fixes #98`.
- Add ability to blacklist packages to sync via conf file. `Fixes #100`.


## 2.1.2

- Add saving of JSON metadata grabbed from pypi.facebook.com for syncing `Fixes #91` - Thanks **@cooperlees**
-- Can be disabled via config and disabled by default
-- bandersnatch symlinks WEB_ROOT/pypi/PKG_NAME/json to WEB_ROOT/json/PKG_NAME


## 2.1.0

- Fix proxy usage. A bug in the usage of requests on our XMLRPC client
  caused this to break. You can now set `*_proxy` environment variables
  and get them picked up properly. `Fixes #59`.
- Add a dict returned from mirror.synchronize() to show deleted
  and added files from the last run
- Fix sorting of releases to use filename and not url
- Tweak atomic file writes in utils.rewrite() to prefix the temporary
  file with the 'hidden' filename of the destination adding more
  support for hashed POSIX filesystems like GlusterFS. - Thanks **@cooperlees**


# 2.0.0 (2017-04-05)

- Move to Python 3. - Thanks **@cooperlees** !

  Official support starts with Python 3.5 but might get away with using an
  earlier version of Python 3 (maybe 3.3 or so). However, we plan to start
  using Python 3.5 features (like *asyncio*) in the near future, so please
  be advised that running with an older version of Python 3 is not
  a supported option for the long term.

- General update of our dependencies to pave the road for Python 3 support.

- Remove residual references to the old "statistics" script that isn't in
  use any longer.

- Fix return code -- we accidentally returned 1 on successful runs
  as debugging code was mixed in the main call. `Fixes #67`.

- Make the package-specific simple pages human-readable again. `Fixes #71`.


## 1.11 (2016-05-18)

- Add option to dir-hash index files. See
  https://bitbucket.org/pypa/bandersnatch/pull-requests/22/add-option-to-dir-hash-index-files for a lot more information. Thanks
  @iwienand!

- Fix an edge case: IO errors while marking off packages as "done"
  could result in crashing workers that would result in bandersnatch
  getting stuck. Thanks **@wjjt**!


## 1.10.0.1 (2016-05-11)

- Brownbag release for re-upload. My train's Wifi broke while uploading
  ending up with a partial file on PyPI. Can your train service do better
  than mine?


1.10 (2016-05-11)
-----------------

This is release is massively supported by **@dstufft** getting bandersnatch
back in sync with current packaging ecosystem changes. All clap your hands
now, please.

- Refactor the generation update code to avoid weird update paths
  due to, well, my personal kink: 'over complication'.

- Generate the simple index ourselves instead of copying it from PyPI.

- Support files hosted on a separate domain.

- Implement PEP 503 normalization rules while also providing support
  for legacy and very legacy clients.


## 1.9 (2016-04-21)

- Fix a long standing, misunderstood bug: a non-deleting mirror would
  delete packages if they were fully removed from PyPI. `Fixes #61`


## 1.8 (2015-03-16)

- Don't require a X-PyPI-Last-Serial header on file downloads.
  (Thanks to **@dstufft**.)

- Increase our generation to help mirrors recover potential
  setuptools corruption after some data bug on PyPI.


## 1.7 (2014-12-14)

- Fixes #54 by reordering the simple index page and file fetching
  parts. Thanks **@dstufft** for the inspiration.

- Stop syncing serversig files and even start removing them.


## 1.6.1 (2014-09-24)

- Create a new generation to enforce a full sync when upgrading.
  This is required to get the canonical names for all packages.

## 1.6 (2014-09-24)

- Implement canonical package directory names to support an upcoming PIP
  release and other tools. (Thanks to **@dstufft**)

- Fix a race condition where workers could get stuck indefinitely waiting for
  another item in a depleted queue. (Thanks to **@hongqn**)

## 1.5 (2014-07-21)

- Delete broken tests that I forgot to remove.

- Reduce the officially sanctioned maximum number of connections.

## 1.4 (2014-04-15)

- Move towards replacing the XMLRPC API with JSON to make our requests
  cacheable. Also reduces the amount of requests needed dramatically.

- Remove apache stats script as this information is no longer being used anyway.

## 1.3 (2014-02-16)

- Move to xmlrpc2 to get SSL verification on XML-RPC calls, too. (`Fixes #40` and
  big thanks to **@ewdurbin**)

## 1.2 (2014-01-08)

- Potential performance improvement: use requests' session object to allow HTTP
  pipelining. Thanks to Wouter Bolsterlee for the recommendation in `Fixes #39`.


## 1.1 (2013-11-26)

- Made code Python 2.6 compatible. Thanks to **@ewdurbin** for the pull request.


## 1.0.5 (2013-07-25)

- Refactor lock acquisition to avoid shadowing exceptions when creating the
  lockfile vs. acquiring the lock.

- Move from distribute back to setuptools.


## 1.0.4 (2013-07-10)

- Slight brownbag release: the requirements.txt accidentally included a
  development version of py.test due to my usage of mr.developer.

## 1.0.3 (2013-07-08)

- Fix brownbag release with broken 'stable' tag and missing requirements.txt
  update.


## 1.0.2 (2013-07-08)

- Generate the index simple page ourselves: its not signed anyway and helps
  PyPI caching more aggressively.

- Add a py.test plugin to actually show a green bar. Hopefully will be
  integrated into py.test in the near future.

- Fix dealing with inconsistent todo files: empty files or with an incorrect
  header will just be deleted and processing resumes at the last known good
  state.

- Mark up requirement of Python 2.7 `Fixes #19`

- Fix dealing with new CDN cache issues. Thanks to **@dstufft** for making PyPI
  support mirrors again.

- Improve test coverage.

## 1.0.1 (2013-04-18)

- Fix packaging: include default config file. (Thanks to **Jannis Leidel**)


# 1.0 (2013-04-09)

- Update pip install documentation to use the a URL for referring to the
  requirements.txt directly.

- Adjust buildout and jenkins job to stop fighting over the distribute version
  to install.

## 1.0rc6 (2013-04-09)

- Hopefully fixed updating the stable tag when releasing.


## 1.0rc5 (2013-04-09)

- Experiment with zest.releaser integration to automatically generate
  requirements.txt during release process.


## 1.0rc4 (2013-04-09)
-------------------

- Experiment with zest.releaser integration to automatically generate
  requirements.txt during release process.


## 1.0rc3 (2013-04-09)

- Experiment with zest.releaser integration to automatically generate
  requirements.txt during release process.


## 1.0rc2 (2013-04-09)

- Experiment with zest.releaser integration to automatically generate
  requirements.txt during release process.


## 1.0rc1 (2013-04-09)

- Initial release. Massive rewrite of pep381client.<|MERGE_RESOLUTION|>--- conflicted
+++ resolved
@@ -14,11 +14,8 @@
 - Removed terrible isinstance check of unittest.Mock in mirror.py - `PR #859` - Thanks **ichard26**
 - Put potential time consuming IO operations into executor - `PR #877`
 - Migrated Markdown documentation from recommonmark to MyST-Parser + docs config clean up - `PR #879` - Thanks **ichard26**
-<<<<<<< HEAD
-- Use `shutil.move()` for temp file management - `PR #883`
-=======
+- Use `shutil.move()` for temp file management - `PR #883` - Thanks **happyaron**
 - Fixed logging bug in `SizeProjectMetadataFilter` to show it activated - `PR #889` - Thanks **cooperlees**
->>>>>>> ede418ee
 
 # 4.4.0 (2020-12-31)
 
