--- conflicted
+++ resolved
@@ -1,11 +1,7 @@
 2.1.3 (unreleased)
 ------------------
-<<<<<<< HEAD
-
+- Change version from using pkg_resources and set it in package __init__.py (#98)
 - Add ability to blacklist packages to sync via conf file
-=======
-- Change version from using pkg_resources and set it in package __init__.py (#98)
->>>>>>> 3248e6f8
 
 
 2.1.2 (unreleased)
