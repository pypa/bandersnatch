--- conflicted
+++ resolved
@@ -26,15 +26,10 @@
 
 setup(
     name='bandersnatch',
-<<<<<<< HEAD
-    version='2.1.3.dev0',
-    description='Mirroring tool that implements the client (mirror) side of PEP 381',
-=======
     version=__version__,
     description=(
         'Mirroring tool that implements the client (mirror) side of PEP 381'
     ),
->>>>>>> 3248e6f8
     long_description='\n\n'.join(
         [open('README').read(), open('CHANGES.txt').read()]
     ),
